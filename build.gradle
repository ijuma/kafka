--- conflicted
+++ resolved
@@ -241,7 +241,6 @@
     testCompile 'junit:junit:4.6'
     testCompile 'org.easymock:easymock:3.0'
     testCompile 'org.objenesis:objenesis:1.2'
-<<<<<<< HEAD
     testCompile 'org.bouncycastle:bcpkix-jdk15on:1.52'
     testCompile project(':clients')
     testCompile project(':clients').sourceSets.test.output
@@ -254,13 +253,6 @@
     } else {
       testCompile "org.scalatest:scalatest_$scalaVersion:1.8"
     }
-=======
-    if (scalaVersion.startsWith('2.9'))
-      testCompile "org.scalatest:scalatest_$scalaVersion:1.9.1"
-    else
-      testCompile "org.scalatest:scalatest_$baseScalaVersion:2.2.5"
-
->>>>>>> 84636272
     testRuntime "$slf4jlog4j"
 
     zinc 'com.typesafe.zinc:zinc:0.3.7'
