--- conflicted
+++ resolved
@@ -21,11 +21,7 @@
 import java.net.InetSocketAddress;
 import java.net.ServerSocket;
 import java.nio.ByteBuffer;
-<<<<<<< HEAD
-import java.util.LinkedHashMap;
-=======
 import java.util.*;
->>>>>>> ca6d01bc
 
 import org.apache.kafka.common.metrics.Metrics;
 import org.apache.kafka.common.config.SecurityConfigs;
@@ -53,13 +49,10 @@
         configs.put(SecurityConfigs.PRINCIPAL_BUILDER_CLASS_CONFIG, Class.forName(SecurityConfigs.DEFAULT_PRINCIPAL_BUILDER_CLASS));
         this.server = new EchoServer(configs);
         this.server.start();
-<<<<<<< HEAD
+
         this.channelBuilder = new PlainTextChannelBuilder();
         this.channelBuilder.configure(configs);
-        this.selector = new Selector(new Metrics(), new MockTime() , "MetricGroup", new LinkedHashMap<String, String>(), channelBuilder);
-=======
-        this.selector = new Selector(5000, new Metrics(), new MockTime() , "MetricGroup", new LinkedHashMap<String, String>());
->>>>>>> ca6d01bc
+        this.selector = new Selector(5000, new Metrics(), new MockTime() , "MetricGroup", new LinkedHashMap<String, String>(), ChannelBuilder);
     }
 
     @After
