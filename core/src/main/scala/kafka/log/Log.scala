/**
 * Licensed to the Apache Software Foundation (ASF) under one or more
 * contributor license agreements.  See the NOTICE file distributed with
 * this work for additional information regarding copyright ownership.
 * The ASF licenses this file to You under the Apache License, Version 2.0
 * (the "License"); you may not use this file except in compliance with
 * the License.  You may obtain a copy of the License at
 *
 *    http://www.apache.org/licenses/LICENSE-2.0
 *
 * Unless required by applicable law or agreed to in writing, software
 * distributed under the License is distributed on an "AS IS" BASIS,
 * WITHOUT WARRANTIES OR CONDITIONS OF ANY KIND, either express or implied.
 * See the License for the specific language governing permissions and
 * limitations under the License.
 */

package kafka.log

import java.io.{File, IOException}
import java.lang.{Long => JLong}
import java.nio.file.Files
import java.text.NumberFormat
import java.util.Map.{Entry => JEntry}
import java.util.Optional
import java.util.concurrent.atomic._
import java.util.concurrent.TimeUnit
import java.util.regex.Pattern

import kafka.api.{ApiVersion, KAFKA_0_10_0_IV0}
import kafka.common.{LongRef, OffsetsOutOfOrderException, UnexpectedAppendOffsetException}
import kafka.log.AppendOrigin.RaftLeader
import kafka.message.{BrokerCompressionCodec, CompressionCodec, NoCompressionCodec}
import kafka.metrics.KafkaMetricsGroup
import kafka.server.checkpoints.LeaderEpochCheckpointFile
import kafka.server.epoch.LeaderEpochFileCache
import kafka.server.{BrokerTopicStats, FetchDataInfo, FetchHighWatermark, FetchIsolation, FetchLogEnd, FetchTxnCommitted, LogDirFailureChannel, LogOffsetMetadata, OffsetAndEpoch, PartitionMetadataFile}
import kafka.utils._
import org.apache.kafka.common.errors._
import org.apache.kafka.common.message.{DescribeProducersResponseData, FetchResponseData}
import org.apache.kafka.common.record.FileRecords.TimestampAndOffset
import org.apache.kafka.common.record._
import org.apache.kafka.common.requests.ListOffsetsRequest
import org.apache.kafka.common.requests.OffsetsForLeaderEpochResponse.UNDEFINED_EPOCH_OFFSET
import org.apache.kafka.common.requests.ProduceResponse.RecordError
import org.apache.kafka.common.utils.{Time, Utils}
import org.apache.kafka.common.{InvalidRecordException, KafkaException, TopicPartition, Uuid}

import scala.jdk.CollectionConverters._
import scala.collection.mutable.{ArrayBuffer, ListBuffer}
import scala.collection.{Seq, mutable}

object LogAppendInfo {
  val UnknownLogAppendInfo = LogAppendInfo(None, -1, None, RecordBatch.NO_TIMESTAMP, -1L, RecordBatch.NO_TIMESTAMP, -1L,
    RecordConversionStats.EMPTY, NoCompressionCodec, NoCompressionCodec, -1, -1, offsetsMonotonic = false, -1L)

  def unknownLogAppendInfoWithLogStartOffset(logStartOffset: Long): LogAppendInfo =
    LogAppendInfo(None, -1, None, RecordBatch.NO_TIMESTAMP, -1L, RecordBatch.NO_TIMESTAMP, logStartOffset,
      RecordConversionStats.EMPTY, NoCompressionCodec, NoCompressionCodec, -1, -1,
      offsetsMonotonic = false, -1L)

  /**
   * In ProduceResponse V8+, we add two new fields record_errors and error_message (see KIP-467).
   * For any record failures with InvalidTimestamp or InvalidRecordException, we construct a LogAppendInfo object like the one
   * in unknownLogAppendInfoWithLogStartOffset, but with additiona fields recordErrors and errorMessage
   */
  def unknownLogAppendInfoWithAdditionalInfo(logStartOffset: Long, recordErrors: Seq[RecordError], errorMessage: String): LogAppendInfo =
    LogAppendInfo(None, -1, None, RecordBatch.NO_TIMESTAMP, -1L, RecordBatch.NO_TIMESTAMP, logStartOffset,
      RecordConversionStats.EMPTY, NoCompressionCodec, NoCompressionCodec, -1, -1,
      offsetsMonotonic = false, -1L, recordErrors, errorMessage)
}

sealed trait LeaderHwChange
object LeaderHwChange {
  case object Increased extends LeaderHwChange
  case object Same extends LeaderHwChange
  case object None extends LeaderHwChange
}

/**
 * Struct to hold various quantities we compute about each message set before appending to the log
 *
 * @param firstOffset The first offset in the message set unless the message format is less than V2 and we are appending
 *                    to the follower. If the message is a duplicate message the segment base offset and relative position
 *                    in segment will be unknown.
 * @param lastOffset The last offset in the message set
 * @param lastLeaderEpoch The partition leader epoch corresponding to the last offset, if available.
 * @param maxTimestamp The maximum timestamp of the message set.
 * @param offsetOfMaxTimestamp The offset of the message with the maximum timestamp.
 * @param logAppendTime The log append time (if used) of the message set, otherwise Message.NoTimestamp
 * @param logStartOffset The start offset of the log at the time of this append.
 * @param recordConversionStats Statistics collected during record processing, `null` if `assignOffsets` is `false`
 * @param sourceCodec The source codec used in the message set (send by the producer)
 * @param targetCodec The target codec of the message set(after applying the broker compression configuration if any)
 * @param shallowCount The number of shallow messages
 * @param validBytes The number of valid bytes
 * @param offsetsMonotonic Are the offsets in this message set monotonically increasing
 * @param lastOffsetOfFirstBatch The last offset of the first batch
 * @param leaderHwChange Incremental if the high watermark needs to be increased after appending record.
 *                       Same if high watermark is not changed. None is the default value and it means append failed
 *
 */
case class LogAppendInfo(var firstOffset: Option[LogOffsetMetadata],
                         var lastOffset: Long,
                         var lastLeaderEpoch: Option[Int],
                         var maxTimestamp: Long,
                         var offsetOfMaxTimestamp: Long,
                         var logAppendTime: Long,
                         var logStartOffset: Long,
                         var recordConversionStats: RecordConversionStats,
                         sourceCodec: CompressionCodec,
                         targetCodec: CompressionCodec,
                         shallowCount: Int,
                         validBytes: Int,
                         offsetsMonotonic: Boolean,
                         lastOffsetOfFirstBatch: Long,
                         recordErrors: Seq[RecordError] = List(),
                         errorMessage: String = null,
                         leaderHwChange: LeaderHwChange = LeaderHwChange.None) {
  /**
   * Get the first offset if it exists, else get the last offset of the first batch
   * For magic versions 2 and newer, this method will return first offset. For magic versions
   * older than 2, we use the last offset of the first batch as an approximation of the first
   * offset to avoid decompressing the data.
   */
  def firstOrLastOffsetOfFirstBatch: Long = firstOffset.map(_.messageOffset).getOrElse(lastOffsetOfFirstBatch)

  /**
   * Get the (maximum) number of messages described by LogAppendInfo
   * @return Maximum possible number of messages described by LogAppendInfo
   */
  def numMessages: Long = {
    firstOffset match {
      case Some(firstOffsetVal) if (firstOffsetVal.messageOffset >= 0 && lastOffset >= 0) =>
        (lastOffset - firstOffsetVal.messageOffset + 1)
      case _ => 0
    }
  }
}

/**
 * Container class which represents a snapshot of the significant offsets for a partition. This allows fetching
 * of these offsets atomically without the possibility of a leader change affecting their consistency relative
 * to each other. See [[Log.fetchOffsetSnapshot()]].
 */
case class LogOffsetSnapshot(logStartOffset: Long,
                             logEndOffset: LogOffsetMetadata,
                             highWatermark: LogOffsetMetadata,
                             lastStableOffset: LogOffsetMetadata)

/**
 * Another container which is used for lower level reads using  [[kafka.cluster.Partition.readRecords()]].
 */
case class LogReadInfo(fetchedData: FetchDataInfo,
                       divergingEpoch: Option[FetchResponseData.EpochEndOffset],
                       highWatermark: Long,
                       logStartOffset: Long,
                       logEndOffset: Long,
                       lastStableOffset: Long)

/**
 * A class used to hold useful metadata about a completed transaction. This is used to build
 * the transaction index after appending to the log.
 *
 * @param producerId The ID of the producer
 * @param firstOffset The first offset (inclusive) of the transaction
 * @param lastOffset The last offset (inclusive) of the transaction. This is always the offset of the
 *                   COMMIT/ABORT control record which indicates the transaction's completion.
 * @param isAborted Whether or not the transaction was aborted
 */
case class CompletedTxn(producerId: Long, firstOffset: Long, lastOffset: Long, isAborted: Boolean) {
  override def toString: String = {
    "CompletedTxn(" +
      s"producerId=$producerId, " +
      s"firstOffset=$firstOffset, " +
      s"lastOffset=$lastOffset, " +
      s"isAborted=$isAborted)"
  }
}

/**
 * A class used to hold params required to decide to rotate a log segment or not.
 */
case class RollParams(maxSegmentMs: Long,
                      maxSegmentBytes: Int,
                      maxTimestampInMessages: Long,
                      maxOffsetInMessages: Long,
                      messagesSize: Int,
                      now: Long)

object RollParams {
  def apply(config: LogConfig, appendInfo: LogAppendInfo, messagesSize: Int, now: Long): RollParams = {
   new RollParams(config.maxSegmentMs,
     config.segmentSize,
     appendInfo.maxTimestamp,
     appendInfo.lastOffset,
     messagesSize, now)
  }
}

sealed trait LogStartOffsetIncrementReason
case object ClientRecordDeletion extends LogStartOffsetIncrementReason {
  override def toString: String = "client delete records request"
}
case object LeaderOffsetIncremented extends LogStartOffsetIncrementReason {
  override def toString: String = "leader offset increment"
}
case object SegmentDeletion extends LogStartOffsetIncrementReason {
  override def toString: String = "segment deletion"
}
case object SnapshotGenerated extends LogStartOffsetIncrementReason {
  override def toString: String = "snapshot generated"
}

/**
 * An append-only log for storing messages.
 *
 * The log is a sequence of LogSegments, each with a base offset denoting the first message in the segment.
 *
 * New log segments are created according to a configurable policy that controls the size in bytes or time interval
 * for a given segment.
 *
 * @param _dir The directory in which log segments are created.
 * @param config The log configuration settings
 * @param segments The non-empty log segments recovered from disk
 * @param logStartOffset The earliest offset allowed to be exposed to kafka client.
 *                       The logStartOffset can be updated by :
 *                       - user's DeleteRecordsRequest
 *                       - broker's log retention
 *                       - broker's log truncation
 *                       - broker's log recovery
 *                       The logStartOffset is used to decide the following:
 *                       - Log deletion. LogSegment whose nextOffset <= log's logStartOffset can be deleted.
 *                         It may trigger log rolling if the active segment is deleted.
 *                       - Earliest offset of the log in response to ListOffsetRequest. To avoid OffsetOutOfRange exception after user seeks to earliest offset,
 *                         we make sure that logStartOffset <= log's highWatermark
 *                       Other activities such as log cleaning are not affected by logStartOffset.
 * @param recoveryPoint The offset at which to begin the next recovery i.e. the first offset which has not been flushed to disk
 * @param nextOffsetMetadata The offset where the next message could be appended
 * @param scheduler The thread pool scheduler used for background actions
 * @param brokerTopicStats Container for Broker Topic Yammer Metrics
 * @param time The time instance used for checking the clock
 * @param producerIdExpirationCheckIntervalMs How often to check for producer ids which need to be expired
 * @param topicPartition The topic partition associated with this Log instance
 * @param leaderEpochCache The LeaderEpochFileCache instance (if any) containing state associated
 *                         with the provided logStartOffset and nextOffsetMetadata
 * @param producerStateManager The ProducerStateManager instance containing state associated with the provided segments
 * @param logDirFailureChannel The LogDirFailureChannel instance to asynchronously handle log directory failure
 * @param topicId optional Uuid to specify the topic ID for the topic if it exists. Should only be specified when
 *                first creating the log through Partition.makeLeader or Partition.makeFollower. When reloading a log,
 *                this field will be populated by reading the topic ID value from partition.metadata if it exists.
 * @param keepPartitionMetadataFile boolean flag to indicate whether the partition.metadata file should be kept in the
 *                                  log directory. A partition.metadata file is only created when the raft controller is used
 *                                  or the ZK controller's inter-broker protocol version is at least 2.8.
 *                                  This file will persist the topic ID on the broker. If inter-broker protocol for a ZK controller
 *                                  is downgraded below 2.8, a topic ID may be lost and a new ID generated upon re-upgrade.
 *                                  If the inter-broker protocol version on a ZK cluster is below 2.8, partition.metadata
 *                                  will be deleted to avoid ID conflicts upon re-upgrade.
 */
@threadsafe
class Log(@volatile private var _dir: File,
          @volatile var config: LogConfig,
          val segments: LogSegments,
          @volatile var logStartOffset: Long,
          @volatile var recoveryPoint: Long,
          @volatile var nextOffsetMetadata: LogOffsetMetadata,
          scheduler: Scheduler,
          brokerTopicStats: BrokerTopicStats,
          val time: Time,
          val producerIdExpirationCheckIntervalMs: Int,
          val topicPartition: TopicPartition,
          @volatile var leaderEpochCache: Option[LeaderEpochFileCache],
          val producerStateManager: ProducerStateManager,
          logDirFailureChannel: LogDirFailureChannel,
          @volatile private var _topicId: Option[Uuid],
          val keepPartitionMetadataFile: Boolean) extends Logging with KafkaMetricsGroup {

  import kafka.log.Log._

  this.logIdent = s"[Log partition=$topicPartition, dir=${dir.getParent}] "

  /* A lock that guards all modifications to the log */
  private val lock = new Object

  // The memory mapped buffer for index files of this log will be closed with either delete() or closeHandlers()
  // After memory mapped buffer is closed, no disk IO operation should be performed for this log
  @volatile private var isMemoryMappedBufferClosed = false

  // Cache value of parent directory to avoid allocations in hot paths like ReplicaManager.checkpointHighWatermarks
  @volatile private var _parentDir: String = dir.getParent

  /* last time it was flushed */
  private val lastFlushedTime = new AtomicLong(time.milliseconds)

  /* The earliest offset which is part of an incomplete transaction. This is used to compute the
   * last stable offset (LSO) in ReplicaManager. Note that it is possible that the "true" first unstable offset
   * gets removed from the log (through record or segment deletion). In this case, the first unstable offset
   * will point to the log start offset, which may actually be either part of a completed transaction or not
   * part of a transaction at all. However, since we only use the LSO for the purpose of restricting the
   * read_committed consumer to fetching decided data (i.e. committed, aborted, or non-transactional), this
   * temporary abuse seems justifiable and saves us from scanning the log after deletion to find the first offsets
   * of each ongoing transaction in order to compute a new first unstable offset. It is possible, however,
   * that this could result in disagreement between replicas depending on when they began replicating the log.
   * In the worst case, the LSO could be seen by a consumer to go backwards.
   */
  @volatile private var firstUnstableOffsetMetadata: Option[LogOffsetMetadata] = None

  /* Keep track of the current high watermark in order to ensure that segments containing offsets at or above it are
   * not eligible for deletion. This means that the active segment is only eligible for deletion if the high watermark
   * equals the log end offset (which may never happen for a partition under consistent load). This is needed to
   * prevent the log start offset (which is exposed in fetch responses) from getting ahead of the high watermark.
   */
  @volatile private var highWatermarkMetadata: LogOffsetMetadata = LogOffsetMetadata(logStartOffset)

  @volatile var partitionMetadataFile : PartitionMetadataFile = null

  locally {
    initializePartitionMetadata()
    updateLogStartOffset(logStartOffset)
    maybeIncrementFirstUnstableOffset()
    // Delete partition metadata file if the version does not support topic IDs.
    // Recover topic ID if present and topic IDs are supported
    // If we were provided a topic ID when creating the log, partition metadata files are supported, and one does not yet exist
    // write to the partition metadata file.
    // Ensure we do not try to assign a provided topicId that is inconsistent with the ID on file.
    if (partitionMetadataFile.exists()) {
<<<<<<< HEAD
        if (!keepPartitionMetadataFile)
          try partitionMetadataFile.delete()
          catch {
            case e: IOException =>
              error(s"Error while trying to delete partition metadata file ${partitionMetadataFile}", e)
          }
        else {
=======
        if (keepPartitionMetadataFile) {
>>>>>>> e4b3a3cd
          val fileTopicId = partitionMetadataFile.read().topicId
          if (_topicId.isDefined && !_topicId.contains(fileTopicId))
            throw new InconsistentTopicIdException(s"Tried to assign topic ID $topicId to log for topic partition $topicPartition," +
              s"but log already contained topic ID $fileTopicId")
<<<<<<< HEAD
          _topicId = Some(fileTopicId)
=======
          topicId = Some(fileTopicId)
        } else {
          partitionMetadataFile.delete()
>>>>>>> e4b3a3cd
        }
    } else if (keepPartitionMetadataFile) {
      _topicId.foreach(partitionMetadataFile.write)
    }
  }

  def topicId: Option[Uuid] = _topicId

  def dir: File = _dir

  def parentDir: String = _parentDir

  def parentDirFile: File = new File(_parentDir)

  def updateConfig(newConfig: LogConfig): Unit = {
    val oldConfig = this.config
    this.config = newConfig
    val oldRecordVersion = oldConfig.messageFormatVersion.recordVersion
    val newRecordVersion = newConfig.messageFormatVersion.recordVersion
    if (newRecordVersion.precedes(oldRecordVersion))
      warn(s"Record format version has been downgraded from $oldRecordVersion to $newRecordVersion.")
    if (newRecordVersion.value != oldRecordVersion.value)
      initializeLeaderEpochCache()
  }

  private def checkIfMemoryMappedBufferClosed(): Unit = {
    if (isMemoryMappedBufferClosed)
      throw new KafkaStorageException(s"The memory mapped buffer for log of $topicPartition is already closed")
  }

  def highWatermark: Long = highWatermarkMetadata.messageOffset

  /**
   * Update the high watermark to a new offset. The new high watermark will be lower
   * bounded by the log start offset and upper bounded by the log end offset.
   *
   * This is intended to be called when initializing the high watermark or when updating
   * it on a follower after receiving a Fetch response from the leader.
   *
   * @param hw the suggested new value for the high watermark
   * @return the updated high watermark offset
   */
  def updateHighWatermark(hw: Long): Long = {
    updateHighWatermark(LogOffsetMetadata(hw))
  }

  /**
   * Update high watermark with offset metadata. The new high watermark will be lower
   * bounded by the log start offset and upper bounded by the log end offset.
   *
   * @param highWatermarkMetadata the suggested high watermark with offset metadata
   * @return the updated high watermark offset
   */
  def updateHighWatermark(highWatermarkMetadata: LogOffsetMetadata): Long = {
    val endOffsetMetadata = logEndOffsetMetadata
    val newHighWatermarkMetadata = if (highWatermarkMetadata.messageOffset < logStartOffset) {
      LogOffsetMetadata(logStartOffset)
    } else if (highWatermarkMetadata.messageOffset >= endOffsetMetadata.messageOffset) {
      endOffsetMetadata
    } else {
      highWatermarkMetadata
    }

    updateHighWatermarkMetadata(newHighWatermarkMetadata)
    newHighWatermarkMetadata.messageOffset
  }

  /**
   * Update the high watermark to a new value if and only if it is larger than the old value. It is
   * an error to update to a value which is larger than the log end offset.
   *
   * This method is intended to be used by the leader to update the high watermark after follower
   * fetch offsets have been updated.
   *
   * @return the old high watermark, if updated by the new value
   */
  def maybeIncrementHighWatermark(newHighWatermark: LogOffsetMetadata): Option[LogOffsetMetadata] = {
    if (newHighWatermark.messageOffset > logEndOffset)
      throw new IllegalArgumentException(s"High watermark $newHighWatermark update exceeds current " +
        s"log end offset $logEndOffsetMetadata")

    lock.synchronized {
      val oldHighWatermark = fetchHighWatermarkMetadata

      // Ensure that the high watermark increases monotonically. We also update the high watermark when the new
      // offset metadata is on a newer segment, which occurs whenever the log is rolled to a new segment.
      if (oldHighWatermark.messageOffset < newHighWatermark.messageOffset ||
        (oldHighWatermark.messageOffset == newHighWatermark.messageOffset && oldHighWatermark.onOlderSegment(newHighWatermark))) {
        updateHighWatermarkMetadata(newHighWatermark)
        Some(oldHighWatermark)
      } else {
        None
      }
    }
  }

  /**
   * Get the offset and metadata for the current high watermark. If offset metadata is not
   * known, this will do a lookup in the index and cache the result.
   */
  private def fetchHighWatermarkMetadata: LogOffsetMetadata = {
    checkIfMemoryMappedBufferClosed()

    val offsetMetadata = highWatermarkMetadata
    if (offsetMetadata.messageOffsetOnly) {
      lock.synchronized {
        val fullOffset = convertToOffsetMetadataOrThrow(highWatermark)
        updateHighWatermarkMetadata(fullOffset)
        fullOffset
      }
    } else {
      offsetMetadata
    }
  }

  private def updateHighWatermarkMetadata(newHighWatermark: LogOffsetMetadata): Unit = {
    if (newHighWatermark.messageOffset < 0)
      throw new IllegalArgumentException("High watermark offset should be non-negative")

    lock synchronized {
      if (newHighWatermark.messageOffset < highWatermarkMetadata.messageOffset) {
        warn(s"Non-monotonic update of high watermark from $highWatermarkMetadata to $newHighWatermark")
      }

      highWatermarkMetadata = newHighWatermark
      producerStateManager.onHighWatermarkUpdated(newHighWatermark.messageOffset)
      maybeIncrementFirstUnstableOffset()
    }
    trace(s"Setting high watermark $newHighWatermark")
  }

  /**
   * Get the first unstable offset. Unlike the last stable offset, which is always defined,
   * the first unstable offset only exists if there are transactions in progress.
   *
   * @return the first unstable offset, if it exists
   */
  private[log] def firstUnstableOffset: Option[Long] = firstUnstableOffsetMetadata.map(_.messageOffset)

  private def fetchLastStableOffsetMetadata: LogOffsetMetadata = {
    checkIfMemoryMappedBufferClosed()

    // cache the current high watermark to avoid a concurrent update invalidating the range check
    val highWatermarkMetadata = fetchHighWatermarkMetadata

    firstUnstableOffsetMetadata match {
      case Some(offsetMetadata) if offsetMetadata.messageOffset < highWatermarkMetadata.messageOffset =>
        if (offsetMetadata.messageOffsetOnly) {
          lock synchronized {
            val fullOffset = convertToOffsetMetadataOrThrow(offsetMetadata.messageOffset)
            if (firstUnstableOffsetMetadata.contains(offsetMetadata))
              firstUnstableOffsetMetadata = Some(fullOffset)
            fullOffset
          }
        } else {
          offsetMetadata
        }
      case _ => highWatermarkMetadata
    }
  }

  /**
   * The last stable offset (LSO) is defined as the first offset such that all lower offsets have been "decided."
   * Non-transactional messages are considered decided immediately, but transactional messages are only decided when
   * the corresponding COMMIT or ABORT marker is written. This implies that the last stable offset will be equal
   * to the high watermark if there are no transactional messages in the log. Note also that the LSO cannot advance
   * beyond the high watermark.
   */
  def lastStableOffset: Long = {
    firstUnstableOffsetMetadata match {
      case Some(offsetMetadata) if offsetMetadata.messageOffset < highWatermark => offsetMetadata.messageOffset
      case _ => highWatermark
    }
  }

  def lastStableOffsetLag: Long = highWatermark - lastStableOffset

  /**
    * Fully materialize and return an offset snapshot including segment position info. This method will update
    * the LogOffsetMetadata for the high watermark and last stable offset if they are message-only. Throws an
    * offset out of range error if the segment info cannot be loaded.
    */
  def fetchOffsetSnapshot: LogOffsetSnapshot = {
    val lastStable = fetchLastStableOffsetMetadata
    val highWatermark = fetchHighWatermarkMetadata

    LogOffsetSnapshot(
      logStartOffset,
      logEndOffsetMetadata,
      highWatermark,
      lastStable
    )
  }

  private val tags = {
    val maybeFutureTag = if (isFuture) Map("is-future" -> "true") else Map.empty[String, String]
    Map("topic" -> topicPartition.topic, "partition" -> topicPartition.partition.toString) ++ maybeFutureTag
  }

  newGauge(LogMetricNames.NumLogSegments, () => numberOfSegments, tags)
  newGauge(LogMetricNames.LogStartOffset, () => logStartOffset, tags)
  newGauge(LogMetricNames.LogEndOffset, () => logEndOffset, tags)
  newGauge(LogMetricNames.Size, () => size, tags)

  val producerExpireCheck = scheduler.schedule(name = "PeriodicProducerExpirationCheck", fun = () => {
    lock synchronized {
      producerStateManager.removeExpiredProducers(time.milliseconds)
    }
  }, period = producerIdExpirationCheckIntervalMs, delay = producerIdExpirationCheckIntervalMs, unit = TimeUnit.MILLISECONDS)

  /** The name of this log */
  def name  = dir.getName()

  private def recordVersion: RecordVersion = config.messageFormatVersion.recordVersion

  private def initializePartitionMetadata(): Unit = lock synchronized {
    val partitionMetadata = PartitionMetadataFile.newFile(dir)
    partitionMetadataFile = new PartitionMetadataFile(partitionMetadata, logDirFailureChannel)
  }

  /** Only used for ZK clusters when we update and start using topic IDs on existing topics */
  def assignTopicId(topicId: Uuid): Unit = {
    partitionMetadataFile.write(topicId)
    _topicId = Some(topicId)
  }

  private def initializeLeaderEpochCache(): Unit = lock synchronized {
    leaderEpochCache = Log.maybeCreateLeaderEpochCache(dir, topicPartition, logDirFailureChannel, recordVersion, logIdent)
  }

  private def updateLogEndOffset(offset: Long): Unit = {
    nextOffsetMetadata = LogOffsetMetadata(offset, activeSegment.baseOffset, activeSegment.size)

    // Update the high watermark in case it has gotten ahead of the log end offset following a truncation
    // or if a new segment has been rolled and the offset metadata needs to be updated.
    if (highWatermark >= offset) {
      updateHighWatermarkMetadata(nextOffsetMetadata)
    }

    if (this.recoveryPoint > offset) {
      this.recoveryPoint = offset
    }
  }

  private def updateLogStartOffset(offset: Long): Unit = {
    logStartOffset = offset

    if (highWatermark < offset) {
      updateHighWatermark(offset)
    }

    if (this.recoveryPoint < offset) {
      this.recoveryPoint = offset
    }
  }

  // Rebuild producer state until lastOffset. This method may be called from the recovery code path, and thus must be
  // free of all side-effects, i.e. it must not update any log-specific state.
  private def rebuildProducerState(lastOffset: Long,
                                   producerStateManager: ProducerStateManager): Unit = lock synchronized {
    checkIfMemoryMappedBufferClosed()
    Log.rebuildProducerState(producerStateManager, segments, logStartOffset, lastOffset, recordVersion, time,
      reloadFromCleanShutdown = false, logIdent)
  }

  def activeProducers: Seq[DescribeProducersResponseData.ProducerState] = {
    lock synchronized {
      producerStateManager.activeProducers.map { case (producerId, state) =>
        new DescribeProducersResponseData.ProducerState()
          .setProducerId(producerId)
          .setProducerEpoch(state.producerEpoch)
          .setLastSequence(state.lastSeq)
          .setLastTimestamp(state.lastTimestamp)
          .setCoordinatorEpoch(state.coordinatorEpoch)
          .setCurrentTxnStartOffset(state.currentTxnFirstOffset.getOrElse(-1L))
      }
    }.toSeq
  }

  private[log] def activeProducersWithLastSequence: Map[Long, Int] = lock synchronized {
    producerStateManager.activeProducers.map { case (producerId, producerIdEntry) =>
      (producerId, producerIdEntry.lastSeq)
    }
  }

  private[log] def lastRecordsOfActiveProducers: Map[Long, LastRecord] = lock synchronized {
    producerStateManager.activeProducers.map { case (producerId, producerIdEntry) =>
      val lastDataOffset = if (producerIdEntry.lastDataOffset >= 0 ) Some(producerIdEntry.lastDataOffset) else None
      val lastRecord = LastRecord(lastDataOffset, producerIdEntry.producerEpoch)
      producerId -> lastRecord
    }
  }

  /**
   * The number of segments in the log.
   * Take care! this is an O(n) operation.
   */
  def numberOfSegments: Int = segments.numberOfSegments

  /**
   * Close this log.
   * The memory mapped buffer for index files of this log will be left open until the log is deleted.
   */
  def close(): Unit = {
    debug("Closing log")
    lock synchronized {
      checkIfMemoryMappedBufferClosed()
      producerExpireCheck.cancel(true)
      maybeHandleIOException(s"Error while renaming dir for $topicPartition in dir ${dir.getParent}") {
        // We take a snapshot at the last written offset to hopefully avoid the need to scan the log
        // after restarting and to ensure that we cannot inadvertently hit the upgrade optimization
        // (the clean shutdown file is written after the logs are all closed).
        producerStateManager.takeSnapshot()
        segments.close()
      }
    }
  }

  /**
   * Rename the directory of the log
   *
   * @throws KafkaStorageException if rename fails
   */
  def renameDir(name: String): Unit = {
    lock synchronized {
      maybeHandleIOException(s"Error while renaming dir for $topicPartition in log dir ${dir.getParent}") {
        val renamedDir = new File(dir.getParent, name)
        Utils.atomicMoveWithFallback(dir.toPath, renamedDir.toPath)
        if (renamedDir != dir) {
          _dir = renamedDir
          _parentDir = renamedDir.getParent
          segments.updateParentDir(renamedDir)
          producerStateManager.updateParentDir(dir)
          // re-initialize leader epoch cache so that LeaderEpochCheckpointFile.checkpoint can correctly reference
          // the checkpoint file in renamed log directory
          initializeLeaderEpochCache()
          initializePartitionMetadata()
        }
      }
    }
  }

  /**
   * Close file handlers used by log but don't write to disk. This is called if the log directory is offline
   */
  def closeHandlers(): Unit = {
    debug("Closing handlers")
    lock synchronized {
      segments.closeHandlers()
      isMemoryMappedBufferClosed = true
    }
  }

  /**
   * Append this message set to the active segment of the log, assigning offsets and Partition Leader Epochs
   *
   * @param records The records to append
   * @param origin Declares the origin of the append which affects required validations
   * @param interBrokerProtocolVersion Inter-broker message protocol version
   * @throws KafkaStorageException If the append fails due to an I/O error.
   * @return Information about the appended messages including the first and last offset.
   */
  def appendAsLeader(records: MemoryRecords,
                     leaderEpoch: Int,
                     origin: AppendOrigin = AppendOrigin.Client,
                     interBrokerProtocolVersion: ApiVersion = ApiVersion.latestVersion): LogAppendInfo = {
    val validateAndAssignOffsets = origin != AppendOrigin.RaftLeader
    append(records, origin, interBrokerProtocolVersion, validateAndAssignOffsets, leaderEpoch, ignoreRecordSize = false)
  }

  /**
   * Append this message set to the active segment of the log without assigning offsets or Partition Leader Epochs
   *
   * @param records The records to append
   * @throws KafkaStorageException If the append fails due to an I/O error.
   * @return Information about the appended messages including the first and last offset.
   */
  def appendAsFollower(records: MemoryRecords): LogAppendInfo = {
    append(records,
      origin = AppendOrigin.Replication,
      interBrokerProtocolVersion = ApiVersion.latestVersion,
      validateAndAssignOffsets = false,
      leaderEpoch = -1,
      // disable to check the validation of record size since the record is already accepted by leader.
      ignoreRecordSize = true)
  }

  /**
   * Append this message set to the active segment of the log, rolling over to a fresh segment if necessary.
   *
   * This method will generally be responsible for assigning offsets to the messages,
   * however if the assignOffsets=false flag is passed we will only check that the existing offsets are valid.
   *
   * @param records The log records to append
   * @param origin Declares the origin of the append which affects required validations
   * @param interBrokerProtocolVersion Inter-broker message protocol version
   * @param validateAndAssignOffsets Should the log assign offsets to this message set or blindly apply what it is given
   * @param leaderEpoch The partition's leader epoch which will be applied to messages when offsets are assigned on the leader
   * @param ignoreRecordSize true to skip validation of record size.
   * @throws KafkaStorageException If the append fails due to an I/O error.
   * @throws OffsetsOutOfOrderException If out of order offsets found in 'records'
   * @throws UnexpectedAppendOffsetException If the first or last offset in append is less than next offset
   * @return Information about the appended messages including the first and last offset.
   */
  private def append(records: MemoryRecords,
                     origin: AppendOrigin,
                     interBrokerProtocolVersion: ApiVersion,
                     validateAndAssignOffsets: Boolean,
                     leaderEpoch: Int,
                     ignoreRecordSize: Boolean): LogAppendInfo = {

    val appendInfo = analyzeAndValidateRecords(records, origin, ignoreRecordSize, leaderEpoch)

    // return if we have no valid messages or if this is a duplicate of the last appended entry
    if (appendInfo.shallowCount == 0) appendInfo
    else {

      // trim any invalid bytes or partial messages before appending it to the on-disk log
      var validRecords = trimInvalidBytes(records, appendInfo)

      // they are valid, insert them in the log
      lock synchronized {
        maybeHandleIOException(s"Error while appending records to $topicPartition in dir ${dir.getParent}") {
          checkIfMemoryMappedBufferClosed()
          if (validateAndAssignOffsets) {
            // assign offsets to the message set
            val offset = new LongRef(nextOffsetMetadata.messageOffset)
            appendInfo.firstOffset = Some(LogOffsetMetadata(offset.value))
            val now = time.milliseconds
            val validateAndOffsetAssignResult = try {
              LogValidator.validateMessagesAndAssignOffsets(validRecords,
                topicPartition,
                offset,
                time,
                now,
                appendInfo.sourceCodec,
                appendInfo.targetCodec,
                config.compact,
                config.messageFormatVersion.recordVersion.value,
                config.messageTimestampType,
                config.messageTimestampDifferenceMaxMs,
                leaderEpoch,
                origin,
                interBrokerProtocolVersion,
                brokerTopicStats)
            } catch {
              case e: IOException =>
                throw new KafkaException(s"Error validating messages while appending to log $name", e)
            }
            validRecords = validateAndOffsetAssignResult.validatedRecords
            appendInfo.maxTimestamp = validateAndOffsetAssignResult.maxTimestamp
            appendInfo.offsetOfMaxTimestamp = validateAndOffsetAssignResult.shallowOffsetOfMaxTimestamp
            appendInfo.lastOffset = offset.value - 1
            appendInfo.recordConversionStats = validateAndOffsetAssignResult.recordConversionStats
            if (config.messageTimestampType == TimestampType.LOG_APPEND_TIME)
              appendInfo.logAppendTime = now

            // re-validate message sizes if there's a possibility that they have changed (due to re-compression or message
            // format conversion)
            if (!ignoreRecordSize && validateAndOffsetAssignResult.messageSizeMaybeChanged) {
              validRecords.batches.forEach { batch =>
                if (batch.sizeInBytes > config.maxMessageSize) {
                  // we record the original message set size instead of the trimmed size
                  // to be consistent with pre-compression bytesRejectedRate recording
                  brokerTopicStats.topicStats(topicPartition.topic).bytesRejectedRate.mark(records.sizeInBytes)
                  brokerTopicStats.allTopicsStats.bytesRejectedRate.mark(records.sizeInBytes)
                  throw new RecordTooLargeException(s"Message batch size is ${batch.sizeInBytes} bytes in append to" +
                    s"partition $topicPartition which exceeds the maximum configured size of ${config.maxMessageSize}.")
                }
              }
            }
          } else {
            // we are taking the offsets we are given
            if (!appendInfo.offsetsMonotonic)
              throw new OffsetsOutOfOrderException(s"Out of order offsets found in append to $topicPartition: " +
                records.records.asScala.map(_.offset))

            if (appendInfo.firstOrLastOffsetOfFirstBatch < nextOffsetMetadata.messageOffset) {
              // we may still be able to recover if the log is empty
              // one example: fetching from log start offset on the leader which is not batch aligned,
              // which may happen as a result of AdminClient#deleteRecords()
              val firstOffset = appendInfo.firstOffset match {
                case Some(offsetMetadata) => offsetMetadata.messageOffset
                case None => records.batches.asScala.head.baseOffset()
              }

              val firstOrLast = if (appendInfo.firstOffset.isDefined) "First offset" else "Last offset of the first batch"
              throw new UnexpectedAppendOffsetException(
                s"Unexpected offset in append to $topicPartition. $firstOrLast " +
                  s"${appendInfo.firstOrLastOffsetOfFirstBatch} is less than the next offset ${nextOffsetMetadata.messageOffset}. " +
                  s"First 10 offsets in append: ${records.records.asScala.take(10).map(_.offset)}, last offset in" +
                  s" append: ${appendInfo.lastOffset}. Log start offset = $logStartOffset",
                firstOffset, appendInfo.lastOffset)
            }
          }

          // update the epoch cache with the epoch stamped onto the message by the leader
          validRecords.batches.forEach { batch =>
            if (batch.magic >= RecordBatch.MAGIC_VALUE_V2) {
              maybeAssignEpochStartOffset(batch.partitionLeaderEpoch, batch.baseOffset)
            } else {
              // In partial upgrade scenarios, we may get a temporary regression to the message format. In
              // order to ensure the safety of leader election, we clear the epoch cache so that we revert
              // to truncation by high watermark after the next leader election.
              leaderEpochCache.filter(_.nonEmpty).foreach { cache =>
                warn(s"Clearing leader epoch cache after unexpected append with message format v${batch.magic}")
                cache.clearAndFlush()
              }
            }
          }

          // check messages set size may be exceed config.segmentSize
          if (validRecords.sizeInBytes > config.segmentSize) {
            throw new RecordBatchTooLargeException(s"Message batch size is ${validRecords.sizeInBytes} bytes in append " +
              s"to partition $topicPartition, which exceeds the maximum configured segment size of ${config.segmentSize}.")
          }

          // maybe roll the log if this segment is full
          val segment = maybeRoll(validRecords.sizeInBytes, appendInfo)

          val logOffsetMetadata = LogOffsetMetadata(
            messageOffset = appendInfo.firstOrLastOffsetOfFirstBatch,
            segmentBaseOffset = segment.baseOffset,
            relativePositionInSegment = segment.size)

          // now that we have valid records, offsets assigned, and timestamps updated, we need to
          // validate the idempotent/transactional state of the producers and collect some metadata
          val (updatedProducers, completedTxns, maybeDuplicate) = analyzeAndValidateProducerState(
            logOffsetMetadata, validRecords, origin)

          maybeDuplicate match {
            case Some(duplicate) =>
              appendInfo.firstOffset = Some(LogOffsetMetadata(duplicate.firstOffset))
              appendInfo.lastOffset = duplicate.lastOffset
              appendInfo.logAppendTime = duplicate.timestamp
              appendInfo.logStartOffset = logStartOffset
            case None =>
              // Before appending update the first offset metadata to include segment information
              appendInfo.firstOffset = appendInfo.firstOffset.map { offsetMetadata =>
                offsetMetadata.copy(segmentBaseOffset = segment.baseOffset, relativePositionInSegment = segment.size)
              }

              segment.append(largestOffset = appendInfo.lastOffset,
                largestTimestamp = appendInfo.maxTimestamp,
                shallowOffsetOfMaxTimestamp = appendInfo.offsetOfMaxTimestamp,
                records = validRecords)

              // Increment the log end offset. We do this immediately after the append because a
              // write to the transaction index below may fail and we want to ensure that the offsets
              // of future appends still grow monotonically. The resulting transaction index inconsistency
              // will be cleaned up after the log directory is recovered. Note that the end offset of the
              // ProducerStateManager will not be updated and the last stable offset will not advance
              // if the append to the transaction index fails.
              updateLogEndOffset(appendInfo.lastOffset + 1)

              // update the producer state
              updatedProducers.values.foreach(producerAppendInfo => producerStateManager.update(producerAppendInfo))

              // update the transaction index with the true last stable offset. The last offset visible
              // to consumers using READ_COMMITTED will be limited by this value and the high watermark.
              completedTxns.foreach { completedTxn =>
                val lastStableOffset = producerStateManager.lastStableOffset(completedTxn)
                segment.updateTxnIndex(completedTxn, lastStableOffset)
                producerStateManager.completeTxn(completedTxn)
              }

              // always update the last producer id map offset so that the snapshot reflects the current offset
              // even if there isn't any idempotent data being written
              producerStateManager.updateMapEndOffset(appendInfo.lastOffset + 1)

              // update the first unstable offset (which is used to compute LSO)
              maybeIncrementFirstUnstableOffset()

              trace(s"Appended message set with last offset: ${appendInfo.lastOffset}, " +
                s"first offset: ${appendInfo.firstOffset}, " +
                s"next offset: ${nextOffsetMetadata.messageOffset}, " +
                s"and messages: $validRecords")

              if (unflushedMessages >= config.flushInterval) flush()
          }
          appendInfo
        }
      }
    }
  }

  def maybeAssignEpochStartOffset(leaderEpoch: Int, startOffset: Long): Unit = {
    leaderEpochCache.foreach { cache =>
      cache.assign(leaderEpoch, startOffset)
    }
  }

  def latestEpoch: Option[Int] = leaderEpochCache.flatMap(_.latestEpoch)

  def endOffsetForEpoch(leaderEpoch: Int): Option[OffsetAndEpoch] = {
    leaderEpochCache.flatMap { cache =>
      val (foundEpoch, foundOffset) = cache.endOffsetFor(leaderEpoch, logEndOffset)
      if (foundOffset == UNDEFINED_EPOCH_OFFSET)
        None
      else
        Some(OffsetAndEpoch(foundOffset, foundEpoch))
    }
  }

  private def maybeIncrementFirstUnstableOffset(): Unit = lock synchronized {
    checkIfMemoryMappedBufferClosed()

    val updatedFirstStableOffset = producerStateManager.firstUnstableOffset match {
      case Some(logOffsetMetadata) if logOffsetMetadata.messageOffsetOnly || logOffsetMetadata.messageOffset < logStartOffset =>
        val offset = math.max(logOffsetMetadata.messageOffset, logStartOffset)
        Some(convertToOffsetMetadataOrThrow(offset))
      case other => other
    }

    if (updatedFirstStableOffset != this.firstUnstableOffsetMetadata) {
      debug(s"First unstable offset updated to $updatedFirstStableOffset")
      this.firstUnstableOffsetMetadata = updatedFirstStableOffset
    }
  }

  /**
   * Increment the log start offset if the provided offset is larger.
   *
   * If the log start offset changed, then this method also update a few key offset such that
   * `logStartOffset <= logStableOffset <= highWatermark`. The leader epoch cache is also updated
   * such that all of offsets referenced in that component point to valid offset in this log.
   *
   * @throws OffsetOutOfRangeException if the log start offset is greater than the high watermark
   * @return true if the log start offset was updated; otherwise false
   */
  def maybeIncrementLogStartOffset(newLogStartOffset: Long, reason: LogStartOffsetIncrementReason): Boolean = {
    // We don't have to write the log start offset to log-start-offset-checkpoint immediately.
    // The deleteRecordsOffset may be lost only if all in-sync replicas of this broker are shutdown
    // in an unclean manner within log.flush.start.offset.checkpoint.interval.ms. The chance of this happening is low.
    var updatedLogStartOffset = false
    maybeHandleIOException(s"Exception while increasing log start offset for $topicPartition to $newLogStartOffset in dir ${dir.getParent}") {
      lock synchronized {
        if (newLogStartOffset > highWatermark)
          throw new OffsetOutOfRangeException(s"Cannot increment the log start offset to $newLogStartOffset of partition $topicPartition " +
            s"since it is larger than the high watermark $highWatermark")

        checkIfMemoryMappedBufferClosed()
        if (newLogStartOffset > logStartOffset) {
          updatedLogStartOffset = true
          updateLogStartOffset(newLogStartOffset)
          info(s"Incremented log start offset to $newLogStartOffset due to $reason")
          leaderEpochCache.foreach(_.truncateFromStart(logStartOffset))
          producerStateManager.onLogStartOffsetIncremented(newLogStartOffset)
          maybeIncrementFirstUnstableOffset()
        }
      }
    }

    updatedLogStartOffset
  }

  private def analyzeAndValidateProducerState(appendOffsetMetadata: LogOffsetMetadata,
                                              records: MemoryRecords,
                                              origin: AppendOrigin):
  (mutable.Map[Long, ProducerAppendInfo], List[CompletedTxn], Option[BatchMetadata]) = {
    val updatedProducers = mutable.Map.empty[Long, ProducerAppendInfo]
    val completedTxns = ListBuffer.empty[CompletedTxn]
    var relativePositionInSegment = appendOffsetMetadata.relativePositionInSegment

    records.batches.forEach { batch =>
      if (batch.hasProducerId) {
        // if this is a client produce request, there will be up to 5 batches which could have been duplicated.
        // If we find a duplicate, we return the metadata of the appended batch to the client.
        if (origin == AppendOrigin.Client) {
          val maybeLastEntry = producerStateManager.lastEntry(batch.producerId)

          maybeLastEntry.flatMap(_.findDuplicateBatch(batch)).foreach { duplicate =>
            return (updatedProducers, completedTxns.toList, Some(duplicate))
          }
        }

        // We cache offset metadata for the start of each transaction. This allows us to
        // compute the last stable offset without relying on additional index lookups.
        val firstOffsetMetadata = if (batch.isTransactional)
          Some(LogOffsetMetadata(batch.baseOffset, appendOffsetMetadata.segmentBaseOffset, relativePositionInSegment))
        else
          None

        val maybeCompletedTxn = updateProducers(producerStateManager, batch, updatedProducers, firstOffsetMetadata, origin)
        maybeCompletedTxn.foreach(completedTxns += _)
      }

      relativePositionInSegment += batch.sizeInBytes
    }
    (updatedProducers, completedTxns.toList, None)
  }

  /**
   * Validate the following:
   * <ol>
   * <li> each message matches its CRC
   * <li> each message size is valid (if ignoreRecordSize is false)
   * <li> that the sequence numbers of the incoming record batches are consistent with the existing state and with each other.
   * </ol>
   *
   * Also compute the following quantities:
   * <ol>
   * <li> First offset in the message set
   * <li> Last offset in the message set
   * <li> Number of messages
   * <li> Number of valid bytes
   * <li> Whether the offsets are monotonically increasing
   * <li> Whether any compression codec is used (if many are used, then the last one is given)
   * </ol>
   */
  private def analyzeAndValidateRecords(records: MemoryRecords,
                                        origin: AppendOrigin,
                                        ignoreRecordSize: Boolean,
                                        leaderEpoch: Int): LogAppendInfo = {
    var shallowMessageCount = 0
    var validBytesCount = 0
    var firstOffset: Option[LogOffsetMetadata] = None
    var lastOffset = -1L
    var lastLeaderEpoch = RecordBatch.NO_PARTITION_LEADER_EPOCH
    var sourceCodec: CompressionCodec = NoCompressionCodec
    var monotonic = true
    var maxTimestamp = RecordBatch.NO_TIMESTAMP
    var offsetOfMaxTimestamp = -1L
    var readFirstMessage = false
    var lastOffsetOfFirstBatch = -1L

    records.batches.forEach { batch =>
      if (origin == RaftLeader && batch.partitionLeaderEpoch != leaderEpoch) {
        throw new InvalidRecordException("Append from Raft leader did not set the batch epoch correctly")
      }
      // we only validate V2 and higher to avoid potential compatibility issues with older clients
      if (batch.magic >= RecordBatch.MAGIC_VALUE_V2 && origin == AppendOrigin.Client && batch.baseOffset != 0)
        throw new InvalidRecordException(s"The baseOffset of the record batch in the append to $topicPartition should " +
          s"be 0, but it is ${batch.baseOffset}")

      // update the first offset if on the first message. For magic versions older than 2, we use the last offset
      // to avoid the need to decompress the data (the last offset can be obtained directly from the wrapper message).
      // For magic version 2, we can get the first offset directly from the batch header.
      // When appending to the leader, we will update LogAppendInfo.baseOffset with the correct value. In the follower
      // case, validation will be more lenient.
      // Also indicate whether we have the accurate first offset or not
      if (!readFirstMessage) {
        if (batch.magic >= RecordBatch.MAGIC_VALUE_V2)
          firstOffset = Some(LogOffsetMetadata(batch.baseOffset))
        lastOffsetOfFirstBatch = batch.lastOffset
        readFirstMessage = true
      }

      // check that offsets are monotonically increasing
      if (lastOffset >= batch.lastOffset)
        monotonic = false

      // update the last offset seen
      lastOffset = batch.lastOffset
      lastLeaderEpoch = batch.partitionLeaderEpoch

      // Check if the message sizes are valid.
      val batchSize = batch.sizeInBytes
      if (!ignoreRecordSize && batchSize > config.maxMessageSize) {
        brokerTopicStats.topicStats(topicPartition.topic).bytesRejectedRate.mark(records.sizeInBytes)
        brokerTopicStats.allTopicsStats.bytesRejectedRate.mark(records.sizeInBytes)
        throw new RecordTooLargeException(s"The record batch size in the append to $topicPartition is $batchSize bytes " +
          s"which exceeds the maximum configured value of ${config.maxMessageSize}.")
      }

      // check the validity of the message by checking CRC
      if (!batch.isValid) {
        brokerTopicStats.allTopicsStats.invalidMessageCrcRecordsPerSec.mark()
        throw new CorruptRecordException(s"Record is corrupt (stored crc = ${batch.checksum()}) in topic partition $topicPartition.")
      }

      if (batch.maxTimestamp > maxTimestamp) {
        maxTimestamp = batch.maxTimestamp
        offsetOfMaxTimestamp = lastOffset
      }

      shallowMessageCount += 1
      validBytesCount += batchSize

      val messageCodec = CompressionCodec.getCompressionCodec(batch.compressionType.id)
      if (messageCodec != NoCompressionCodec)
        sourceCodec = messageCodec
    }

    // Apply broker-side compression if any
    val targetCodec = BrokerCompressionCodec.getTargetCompressionCodec(config.compressionType, sourceCodec)
    val lastLeaderEpochOpt: Option[Int] = if (lastLeaderEpoch != RecordBatch.NO_PARTITION_LEADER_EPOCH)
      Some(lastLeaderEpoch)
    else
      None
    LogAppendInfo(firstOffset, lastOffset, lastLeaderEpochOpt, maxTimestamp, offsetOfMaxTimestamp, RecordBatch.NO_TIMESTAMP, logStartOffset,
      RecordConversionStats.EMPTY, sourceCodec, targetCodec, shallowMessageCount, validBytesCount, monotonic, lastOffsetOfFirstBatch)
  }

  /**
   * Trim any invalid bytes from the end of this message set (if there are any)
   *
   * @param records The records to trim
   * @param info The general information of the message set
   * @return A trimmed message set. This may be the same as what was passed in or it may not.
   */
  private def trimInvalidBytes(records: MemoryRecords, info: LogAppendInfo): MemoryRecords = {
    val validBytes = info.validBytes
    if (validBytes < 0)
      throw new CorruptRecordException(s"Cannot append record batch with illegal length $validBytes to " +
        s"log for $topicPartition. A possible cause is a corrupted produce request.")
    if (validBytes == records.sizeInBytes) {
      records
    } else {
      // trim invalid bytes
      val validByteBuffer = records.buffer.duplicate()
      validByteBuffer.limit(validBytes)
      MemoryRecords.readableRecords(validByteBuffer)
    }
  }

  private def emptyFetchDataInfo(fetchOffsetMetadata: LogOffsetMetadata,
                                 includeAbortedTxns: Boolean): FetchDataInfo = {
    val abortedTransactions =
      if (includeAbortedTxns) Some(List.empty[FetchResponseData.AbortedTransaction])
      else None
    FetchDataInfo(fetchOffsetMetadata,
      MemoryRecords.EMPTY,
      firstEntryIncomplete = false,
      abortedTransactions = abortedTransactions)
  }

  /**
   * Read messages from the log.
   *
   * @param startOffset The offset to begin reading at
   * @param maxLength The maximum number of bytes to read
   * @param isolation The fetch isolation, which controls the maximum offset we are allowed to read
   * @param minOneMessage If this is true, the first message will be returned even if it exceeds `maxLength` (if one exists)
   * @throws OffsetOutOfRangeException If startOffset is beyond the log end offset or before the log start offset
   * @return The fetch data information including fetch starting offset metadata and messages read.
   */
  def read(startOffset: Long,
           maxLength: Int,
           isolation: FetchIsolation,
           minOneMessage: Boolean): FetchDataInfo = {
    maybeHandleIOException(s"Exception while reading from $topicPartition in dir ${dir.getParent}") {
      trace(s"Reading maximum $maxLength bytes at offset $startOffset from log with " +
        s"total length $size bytes")

      val includeAbortedTxns = isolation == FetchTxnCommitted

      // Because we don't use the lock for reading, the synchronization is a little bit tricky.
      // We create the local variables to avoid race conditions with updates to the log.
      val endOffsetMetadata = nextOffsetMetadata
      val endOffset = endOffsetMetadata.messageOffset
      var segmentEntryOpt = segments.floorEntry(startOffset)

      // return error on attempt to read beyond the log end offset or read below log start offset
      if (startOffset > endOffset || segmentEntryOpt.isEmpty || startOffset < logStartOffset)
        throw new OffsetOutOfRangeException(s"Received request for offset $startOffset for partition $topicPartition, " +
          s"but we only have log segments in the range $logStartOffset to $endOffset.")

      val maxOffsetMetadata = isolation match {
        case FetchLogEnd => endOffsetMetadata
        case FetchHighWatermark => fetchHighWatermarkMetadata
        case FetchTxnCommitted => fetchLastStableOffsetMetadata
      }

      if (startOffset == maxOffsetMetadata.messageOffset)
        emptyFetchDataInfo(maxOffsetMetadata, includeAbortedTxns)
      else if (startOffset > maxOffsetMetadata.messageOffset)
        emptyFetchDataInfo(convertToOffsetMetadataOrThrow(startOffset), includeAbortedTxns)
      else {
        // Do the read on the segment with a base offset less than the target offset
        // but if that segment doesn't contain any messages with an offset greater than that
        // continue to read from successive segments until we get some messages or we reach the end of the log
        var done = segmentEntryOpt.isEmpty
        var fetchDataInfo: FetchDataInfo = null
        while (!done) {
          val segmentEntry = segmentEntryOpt.get
          val baseOffset = segmentEntry.getKey
          val segment = segmentEntry.getValue

          val maxPosition =
            // Use the max offset position if it is on this segment; otherwise, the segment size is the limit.
            if (maxOffsetMetadata.segmentBaseOffset == segment.baseOffset) maxOffsetMetadata.relativePositionInSegment
            else segment.size

          fetchDataInfo = segment.read(startOffset, maxLength, maxPosition, minOneMessage)
          if (fetchDataInfo != null) {
            if (includeAbortedTxns)
              fetchDataInfo = addAbortedTransactions(startOffset, segmentEntry, fetchDataInfo)
          } else segmentEntryOpt = segments.higherEntry(baseOffset)

          done = fetchDataInfo != null || segmentEntryOpt.isEmpty
        }

        if (fetchDataInfo != null) fetchDataInfo
        else {
          // okay we are beyond the end of the last segment with no data fetched although the start offset is in range,
          // this can happen when all messages with offset larger than start offsets have been deleted.
          // In this case, we will return the empty set with log end offset metadata
          FetchDataInfo(nextOffsetMetadata, MemoryRecords.EMPTY)
        }
      }
    }
  }

  private[log] def collectAbortedTransactions(startOffset: Long, upperBoundOffset: Long): List[AbortedTxn] = {
    val segmentEntryOpt = segments.floorEntry(startOffset)
    val allAbortedTxns = ListBuffer.empty[AbortedTxn]
    def accumulator(abortedTxns: List[AbortedTxn]): Unit = allAbortedTxns ++= abortedTxns
    collectAbortedTransactions(logStartOffset, upperBoundOffset, segmentEntryOpt.get, accumulator)
    allAbortedTxns.toList
  }

  private def addAbortedTransactions(startOffset: Long, segmentEntry: JEntry[JLong, LogSegment],
                                     fetchInfo: FetchDataInfo): FetchDataInfo = {
    val fetchSize = fetchInfo.records.sizeInBytes
    val startOffsetPosition = OffsetPosition(fetchInfo.fetchOffsetMetadata.messageOffset,
      fetchInfo.fetchOffsetMetadata.relativePositionInSegment)
    val upperBoundOffset = segmentEntry.getValue.fetchUpperBoundOffset(startOffsetPosition, fetchSize).getOrElse {
      segments.higherSegment(segmentEntry.getKey).map(_.baseOffset).getOrElse(logEndOffset)
    }

    val abortedTransactions = ListBuffer.empty[FetchResponseData.AbortedTransaction]
    def accumulator(abortedTxns: List[AbortedTxn]): Unit = abortedTransactions ++= abortedTxns.map(_.asAbortedTransaction)
    collectAbortedTransactions(startOffset, upperBoundOffset, segmentEntry, accumulator)

    FetchDataInfo(fetchOffsetMetadata = fetchInfo.fetchOffsetMetadata,
      records = fetchInfo.records,
      firstEntryIncomplete = fetchInfo.firstEntryIncomplete,
      abortedTransactions = Some(abortedTransactions.toList))
  }

  private def collectAbortedTransactions(startOffset: Long, upperBoundOffset: Long,
                                         startingSegmentEntry: JEntry[JLong, LogSegment],
                                         accumulator: List[AbortedTxn] => Unit): Unit = {
    var segmentEntryOpt = Option(startingSegmentEntry)
    while (segmentEntryOpt.isDefined) {
      val baseOffset = segmentEntryOpt.get.getKey
      val segment = segmentEntryOpt.get.getValue
      val searchResult = segment.collectAbortedTxns(startOffset, upperBoundOffset)
      accumulator(searchResult.abortedTransactions)
      if (searchResult.isComplete)
        return
      segmentEntryOpt = segments.higherEntry(baseOffset)
    }
  }

  /**
   * Get an offset based on the given timestamp
   * The offset returned is the offset of the first message whose timestamp is greater than or equals to the
   * given timestamp.
   *
   * If no such message is found, the log end offset is returned.
   *
   * `NOTE:` OffsetRequest V0 does not use this method, the behavior of OffsetRequest V0 remains the same as before
   * , i.e. it only gives back the timestamp based on the last modification time of the log segments.
   *
   * @param targetTimestamp The given timestamp for offset fetching.
   * @return The offset of the first message whose timestamp is greater than or equals to the given timestamp.
   *         None if no such message is found.
   */
  def fetchOffsetByTimestamp(targetTimestamp: Long): Option[TimestampAndOffset] = {
    maybeHandleIOException(s"Error while fetching offset by timestamp for $topicPartition in dir ${dir.getParent}") {
      debug(s"Searching offset for timestamp $targetTimestamp")

      if (config.messageFormatVersion < KAFKA_0_10_0_IV0 &&
        targetTimestamp != ListOffsetsRequest.EARLIEST_TIMESTAMP &&
        targetTimestamp != ListOffsetsRequest.LATEST_TIMESTAMP)
        throw new UnsupportedForMessageFormatException(s"Cannot search offsets based on timestamp because message format version " +
          s"for partition $topicPartition is ${config.messageFormatVersion} which is earlier than the minimum " +
          s"required version $KAFKA_0_10_0_IV0")

      // For the earliest and latest, we do not need to return the timestamp.
      if (targetTimestamp == ListOffsetsRequest.EARLIEST_TIMESTAMP) {
        // The first cached epoch usually corresponds to the log start offset, but we have to verify this since
        // it may not be true following a message format version bump as the epoch will not be available for
        // log entries written in the older format.
        val earliestEpochEntry = leaderEpochCache.flatMap(_.earliestEntry)
        val epochOpt = earliestEpochEntry match {
          case Some(entry) if entry.startOffset <= logStartOffset => Optional.of[Integer](entry.epoch)
          case _ => Optional.empty[Integer]()
        }
        Some(new TimestampAndOffset(RecordBatch.NO_TIMESTAMP, logStartOffset, epochOpt))
      } else if (targetTimestamp == ListOffsetsRequest.LATEST_TIMESTAMP) {
        val latestEpochOpt = leaderEpochCache.flatMap(_.latestEpoch).map(_.asInstanceOf[Integer])
        val epochOptional = Optional.ofNullable(latestEpochOpt.orNull)
        Some(new TimestampAndOffset(RecordBatch.NO_TIMESTAMP, logEndOffset, epochOptional))
      } else {
        // Cache to avoid race conditions. `toBuffer` is faster than most alternatives and provides
        // constant time access while being safe to use with concurrent collections unlike `toArray`.
        val segmentsCopy = logSegments.toBuffer
        // We need to search the first segment whose largest timestamp is >= the target timestamp if there is one.
        val targetSeg = segmentsCopy.find(_.largestTimestamp >= targetTimestamp)
        targetSeg.flatMap(_.findOffsetByTimestamp(targetTimestamp, logStartOffset))
      }
    }
  }

  def legacyFetchOffsetsBefore(timestamp: Long, maxNumOffsets: Int): Seq[Long] = {
    // Cache to avoid race conditions. `toBuffer` is faster than most alternatives and provides
    // constant time access while being safe to use with concurrent collections unlike `toArray`.
    val allSegments = logSegments.toBuffer
    val lastSegmentHasSize = allSegments.last.size > 0

    val offsetTimeArray =
      if (lastSegmentHasSize)
        new Array[(Long, Long)](allSegments.length + 1)
      else
        new Array[(Long, Long)](allSegments.length)

    for (i <- allSegments.indices)
      offsetTimeArray(i) = (math.max(allSegments(i).baseOffset, logStartOffset), allSegments(i).lastModified)
    if (lastSegmentHasSize)
      offsetTimeArray(allSegments.length) = (logEndOffset, time.milliseconds)

    var startIndex = -1
    timestamp match {
      case ListOffsetsRequest.LATEST_TIMESTAMP =>
        startIndex = offsetTimeArray.length - 1
      case ListOffsetsRequest.EARLIEST_TIMESTAMP =>
        startIndex = 0
      case _ =>
        var isFound = false
        debug("Offset time array = " + offsetTimeArray.foreach(o => "%d, %d".format(o._1, o._2)))
        startIndex = offsetTimeArray.length - 1
        while (startIndex >= 0 && !isFound) {
          if (offsetTimeArray(startIndex)._2 <= timestamp)
            isFound = true
          else
            startIndex -= 1
        }
    }

    val retSize = maxNumOffsets.min(startIndex + 1)
    val ret = new Array[Long](retSize)
    for (j <- 0 until retSize) {
      ret(j) = offsetTimeArray(startIndex)._1
      startIndex -= 1
    }
    // ensure that the returned seq is in descending order of offsets
    ret.toSeq.sortBy(-_)
  }

  /**
    * Given a message offset, find its corresponding offset metadata in the log.
    * If the message offset is out of range, throw an OffsetOutOfRangeException
    */
  private def convertToOffsetMetadataOrThrow(offset: Long): LogOffsetMetadata = {
    val fetchDataInfo = read(offset,
      maxLength = 1,
      isolation = FetchLogEnd,
      minOneMessage = false)
    fetchDataInfo.fetchOffsetMetadata
  }

  /**
   * Delete any log segments matching the given predicate function,
   * starting with the oldest segment and moving forward until a segment doesn't match.
   *
   * @param predicate A function that takes in a candidate log segment and the next higher segment
   *                  (if there is one) and returns true iff it is deletable
   * @return The number of segments deleted
   */
  private def deleteOldSegments(predicate: (LogSegment, Option[LogSegment]) => Boolean,
                                reason: SegmentDeletionReason): Int = {
    lock synchronized {
      val deletable = deletableSegments(predicate)
      if (deletable.nonEmpty)
        deleteSegments(deletable, reason)
      else
        0
    }
  }

  private def deleteSegments(deletable: Iterable[LogSegment], reason: SegmentDeletionReason): Int = {
    maybeHandleIOException(s"Error while deleting segments for $topicPartition in dir ${dir.getParent}") {
      val numToDelete = deletable.size
      if (numToDelete > 0) {
        // we must always have at least one segment, so if we are going to delete all the segments, create a new one first
        if (numberOfSegments == numToDelete)
          roll()
        lock synchronized {
          checkIfMemoryMappedBufferClosed()
          // remove the segments for lookups
          removeAndDeleteSegments(deletable, asyncDelete = true, reason)
          maybeIncrementLogStartOffset(segments.firstSegment.get.baseOffset, SegmentDeletion)
        }
      }
      numToDelete
    }
  }

  /**
   * Find segments starting from the oldest until the user-supplied predicate is false or the segment
   * containing the current high watermark is reached. We do not delete segments with offsets at or beyond
   * the high watermark to ensure that the log start offset can never exceed it. If the high watermark
   * has not yet been initialized, no segments are eligible for deletion.
   *
   * A final segment that is empty will never be returned (since we would just end up re-creating it).
   *
   * @param predicate A function that takes in a candidate log segment and the next higher segment
   *                  (if there is one) and returns true iff it is deletable
   * @return the segments ready to be deleted
   */
  private def deletableSegments(predicate: (LogSegment, Option[LogSegment]) => Boolean): Iterable[LogSegment] = {
    if (segments.isEmpty) {
      Seq.empty
    } else {
      val deletable = ArrayBuffer.empty[LogSegment]
      var segmentEntryOpt = segments.firstEntry
      while (segmentEntryOpt.isDefined) {
        val segmentEntry = segmentEntryOpt.get
        val segment = segmentEntry.getValue
        val nextSegmentEntryOpt = segments.higherEntry(segmentEntry.getKey)
        val (nextSegment, upperBoundOffset, isLastSegmentAndEmpty) =
          nextSegmentEntryOpt.map {
            entry => (entry.getValue, entry.getValue.baseOffset, false)
          }.getOrElse {
            (null, logEndOffset, segment.size == 0)
          }

        if (highWatermark >= upperBoundOffset && predicate(segment, Option(nextSegment)) && !isLastSegmentAndEmpty) {
          deletable += segment
          segmentEntryOpt = nextSegmentEntryOpt
        } else {
          segmentEntryOpt = Option.empty
        }
      }
      deletable
    }
  }

  /**
   * If topic deletion is enabled, delete any log segments that have either expired due to time based retention
   * or because the log size is > retentionSize.
   *
   * Whether or not deletion is enabled, delete any log segments that are before the log start offset
   */
  def deleteOldSegments(): Int = {
    if (config.delete) {
      deleteLogStartOffsetBreachedSegments() +
        deleteRetentionSizeBreachedSegments() +
        deleteRetentionMsBreachedSegments()
    } else {
      deleteLogStartOffsetBreachedSegments()
    }
  }

  private def deleteRetentionMsBreachedSegments(): Int = {
    if (config.retentionMs < 0) return 0
    val startMs = time.milliseconds

    def shouldDelete(segment: LogSegment, nextSegmentOpt: Option[LogSegment]): Boolean = {
      startMs - segment.largestTimestamp > config.retentionMs
    }

    deleteOldSegments(shouldDelete, RetentionMsBreach)
  }

  private def deleteRetentionSizeBreachedSegments(): Int = {
    if (config.retentionSize < 0 || size < config.retentionSize) return 0
    var diff = size - config.retentionSize
    def shouldDelete(segment: LogSegment, nextSegmentOpt: Option[LogSegment]): Boolean = {
      if (diff - segment.size >= 0) {
        diff -= segment.size
        true
      } else {
        false
      }
    }

    deleteOldSegments(shouldDelete, RetentionSizeBreach)
  }

  private def deleteLogStartOffsetBreachedSegments(): Int = {
    def shouldDelete(segment: LogSegment, nextSegmentOpt: Option[LogSegment]): Boolean = {
      nextSegmentOpt.exists(_.baseOffset <= logStartOffset)
    }

    deleteOldSegments(shouldDelete, StartOffsetBreach)
  }

  def isFuture: Boolean = dir.getName.endsWith(Log.FutureDirSuffix)

  /**
   * The size of the log in bytes
   */
  def size: Long = Log.sizeInBytes(logSegments)

  /**
   * The offset metadata of the next message that will be appended to the log
   */
  def logEndOffsetMetadata: LogOffsetMetadata = nextOffsetMetadata

  /**
   * The offset of the next message that will be appended to the log
   */
  def logEndOffset: Long = nextOffsetMetadata.messageOffset

  /**
   * Roll the log over to a new empty log segment if necessary.
   *
   * @param messagesSize The messages set size in bytes.
   * @param appendInfo log append information
   * logSegment will be rolled if one of the following conditions met
   * <ol>
   * <li> The logSegment is full
   * <li> The maxTime has elapsed since the timestamp of first message in the segment (or since the create time if
   * the first message does not have a timestamp)
   * <li> The index is full
   * </ol>
   * @return The currently active segment after (perhaps) rolling to a new segment
   */
  private def maybeRoll(messagesSize: Int, appendInfo: LogAppendInfo): LogSegment = {
    val segment = activeSegment
    val now = time.milliseconds

    val maxTimestampInMessages = appendInfo.maxTimestamp
    val maxOffsetInMessages = appendInfo.lastOffset

    if (segment.shouldRoll(RollParams(config, appendInfo, messagesSize, now))) {
      debug(s"Rolling new log segment (log_size = ${segment.size}/${config.segmentSize}}, " +
        s"offset_index_size = ${segment.offsetIndex.entries}/${segment.offsetIndex.maxEntries}, " +
        s"time_index_size = ${segment.timeIndex.entries}/${segment.timeIndex.maxEntries}, " +
        s"inactive_time_ms = ${segment.timeWaitedForRoll(now, maxTimestampInMessages)}/${config.segmentMs - segment.rollJitterMs}).")

      /*
        maxOffsetInMessages - Integer.MAX_VALUE is a heuristic value for the first offset in the set of messages.
        Since the offset in messages will not differ by more than Integer.MAX_VALUE, this is guaranteed <= the real
        first offset in the set. Determining the true first offset in the set requires decompression, which the follower
        is trying to avoid during log append. Prior behavior assigned new baseOffset = logEndOffset from old segment.
        This was problematic in the case that two consecutive messages differed in offset by
        Integer.MAX_VALUE.toLong + 2 or more.  In this case, the prior behavior would roll a new log segment whose
        base offset was too low to contain the next message.  This edge case is possible when a replica is recovering a
        highly compacted topic from scratch.
        Note that this is only required for pre-V2 message formats because these do not store the first message offset
        in the header.
      */
      val rollOffset = appendInfo
        .firstOffset
        .map(_.messageOffset)
        .getOrElse(maxOffsetInMessages - Integer.MAX_VALUE)

      roll(Some(rollOffset))
    } else {
      segment
    }
  }

  /**
   * Roll the log over to a new active segment starting with the current logEndOffset.
   * This will trim the index to the exact size of the number of entries it currently contains.
   *
   * @return The newly rolled segment
   */
  def roll(expectedNextOffset: Option[Long] = None): LogSegment = {
    maybeHandleIOException(s"Error while rolling log segment for $topicPartition in dir ${dir.getParent}") {
      val start = time.hiResClockMs()
      lock synchronized {
        checkIfMemoryMappedBufferClosed()
        val newOffset = math.max(expectedNextOffset.getOrElse(0L), logEndOffset)
        val logFile = Log.logFile(dir, newOffset)

        if (segments.contains(newOffset)) {
          // segment with the same base offset already exists and loaded
          if (activeSegment.baseOffset == newOffset && activeSegment.size == 0) {
            // We have seen this happen (see KAFKA-6388) after shouldRoll() returns true for an
            // active segment of size zero because of one of the indexes is "full" (due to _maxEntries == 0).
            warn(s"Trying to roll a new log segment with start offset $newOffset " +
                 s"=max(provided offset = $expectedNextOffset, LEO = $logEndOffset) while it already " +
                 s"exists and is active with size 0. Size of time index: ${activeSegment.timeIndex.entries}," +
                 s" size of offset index: ${activeSegment.offsetIndex.entries}.")
            removeAndDeleteSegments(Seq(activeSegment), asyncDelete = true, LogRoll)
          } else {
            throw new KafkaException(s"Trying to roll a new log segment for topic partition $topicPartition with start offset $newOffset" +
                                     s" =max(provided offset = $expectedNextOffset, LEO = $logEndOffset) while it already exists. Existing " +
                                     s"segment is ${segments.get(newOffset)}.")
          }
        } else if (!segments.isEmpty && newOffset < activeSegment.baseOffset) {
          throw new KafkaException(
            s"Trying to roll a new log segment for topic partition $topicPartition with " +
            s"start offset $newOffset =max(provided offset = $expectedNextOffset, LEO = $logEndOffset) lower than start offset of the active segment $activeSegment")
        } else {
          val offsetIdxFile = offsetIndexFile(dir, newOffset)
          val timeIdxFile = timeIndexFile(dir, newOffset)
          val txnIdxFile = transactionIndexFile(dir, newOffset)

          for (file <- List(logFile, offsetIdxFile, timeIdxFile, txnIdxFile) if file.exists) {
            warn(s"Newly rolled segment file ${file.getAbsolutePath} already exists; deleting it first")
            Files.delete(file.toPath)
          }

          segments.lastSegment.foreach(_.onBecomeInactiveSegment())
        }

        // take a snapshot of the producer state to facilitate recovery. It is useful to have the snapshot
        // offset align with the new segment offset since this ensures we can recover the segment by beginning
        // with the corresponding snapshot file and scanning the segment data. Because the segment base offset
        // may actually be ahead of the current producer state end offset (which corresponds to the log end offset),
        // we manually override the state offset here prior to taking the snapshot.
        producerStateManager.updateMapEndOffset(newOffset)
        producerStateManager.takeSnapshot()

        val segment = LogSegment.open(dir,
          baseOffset = newOffset,
          config,
          time = time,
          initFileSize = config.initFileSize,
          preallocate = config.preallocate)
        addSegment(segment)

        // We need to update the segment base offset and append position data of the metadata when log rolls.
        // The next offset should not change.
        updateLogEndOffset(nextOffsetMetadata.messageOffset)

        // schedule an asynchronous flush of the old segment
        scheduler.schedule("flush-log", () => flush(newOffset), delay = 0L)

        info(s"Rolled new log segment at offset $newOffset in ${time.hiResClockMs() - start} ms.")

        segment
      }
    }
  }

  /**
   * The number of messages appended to the log since the last flush
   */
  private def unflushedMessages: Long = this.logEndOffset - this.recoveryPoint

  /**
   * Flush all log segments
   */
  def flush(): Unit = flush(this.logEndOffset)

  /**
   * Flush log segments for all offsets up to offset-1
   *
   * @param offset The offset to flush up to (non-inclusive); the new recovery point
   */
  def flush(offset: Long): Unit = {
    maybeHandleIOException(s"Error while flushing log for $topicPartition in dir ${dir.getParent} with offset $offset") {
      if (offset > this.recoveryPoint) {
        debug(s"Flushing log up to offset $offset, last flushed: $lastFlushTime,  current time: ${time.milliseconds()}, " +
          s"unflushed: $unflushedMessages")
        val segments = logSegments(this.recoveryPoint, offset)
        segments.foreach(_.flush())
        // if there are any new segments, we need to flush the parent directory for crash consistency
        segments.lastOption.filter(_.baseOffset >= this.recoveryPoint).foreach(_ => Utils.flushDir(dir.toPath))

        lock synchronized {
          checkIfMemoryMappedBufferClosed()
          if (offset > this.recoveryPoint) {
            this.recoveryPoint = offset
            lastFlushedTime.set(time.milliseconds)
          }
        }
      }
    }
  }

  /**
   * Completely delete this log directory and all contents from the file system with no delay
   */
  private[log] def delete(): Unit = {
    maybeHandleIOException(s"Error while deleting log for $topicPartition in dir ${dir.getParent}") {
      lock synchronized {
        checkIfMemoryMappedBufferClosed()
        producerExpireCheck.cancel(true)
        removeAndDeleteSegments(logSegments, asyncDelete = false, LogDeletion)
        leaderEpochCache.foreach(_.clear())
        Utils.delete(dir)
        // File handlers will be closed if this log is deleted
        isMemoryMappedBufferClosed = true
      }
    }
  }

  // visible for testing
  private[log] def takeProducerSnapshot(): Unit = lock synchronized {
    checkIfMemoryMappedBufferClosed()
    producerStateManager.takeSnapshot()
  }

  // visible for testing
  private[log] def latestProducerSnapshotOffset: Option[Long] = lock synchronized {
    producerStateManager.latestSnapshotOffset
  }

  // visible for testing
  private[log] def oldestProducerSnapshotOffset: Option[Long] = lock synchronized {
    producerStateManager.oldestSnapshotOffset
  }

  // visible for testing
  private[log] def latestProducerStateEndOffset: Long = lock synchronized {
    producerStateManager.mapEndOffset
  }

  /**
   * Truncate this log so that it ends with the greatest offset < targetOffset.
   *
   * @param targetOffset The offset to truncate to, an upper bound on all offsets in the log after truncation is complete.
   * @return True iff targetOffset < logEndOffset
   */
  private[kafka] def truncateTo(targetOffset: Long): Boolean = {
    maybeHandleIOException(s"Error while truncating log to offset $targetOffset for $topicPartition in dir ${dir.getParent}") {
      if (targetOffset < 0)
        throw new IllegalArgumentException(s"Cannot truncate partition $topicPartition to a negative offset (%d).".format(targetOffset))
      if (targetOffset >= logEndOffset) {
        info(s"Truncating to $targetOffset has no effect as the largest offset in the log is ${logEndOffset - 1}")

        // Always truncate epoch cache since we may have a conflicting epoch entry at the
        // end of the log from the leader. This could happen if this broker was a leader
        // and inserted the first start offset entry, but then failed to append any entries
        // before another leader was elected.
        lock synchronized {
          leaderEpochCache.foreach(_.truncateFromEnd(logEndOffset))
        }

        false
      } else {
        info(s"Truncating to offset $targetOffset")
        lock synchronized {
          checkIfMemoryMappedBufferClosed()
          if (segments.firstSegment.get.baseOffset > targetOffset) {
            truncateFullyAndStartAt(targetOffset)
          } else {
            val deletable = logSegments.filter(segment => segment.baseOffset > targetOffset)
            removeAndDeleteSegments(deletable, asyncDelete = true, LogTruncation)
            activeSegment.truncateTo(targetOffset)
            leaderEpochCache.foreach(_.truncateFromEnd(targetOffset))

            completeTruncation(
              startOffset = math.min(targetOffset, logStartOffset),
              endOffset = targetOffset
            )
          }
          true
        }
      }
    }
  }

  /**
   *  Delete all data in the log and start at the new offset
   *
   *  @param newOffset The new offset to start the log with
   */
  def truncateFullyAndStartAt(newOffset: Long): Unit = {
    maybeHandleIOException(s"Error while truncating the entire log for $topicPartition in dir ${dir.getParent}") {
      debug(s"Truncate and start at offset $newOffset")
      lock synchronized {
        checkIfMemoryMappedBufferClosed()
        removeAndDeleteSegments(logSegments, asyncDelete = true, LogTruncation)
        addSegment(LogSegment.open(dir,
          baseOffset = newOffset,
          config = config,
          time = time,
          initFileSize = config.initFileSize,
          preallocate = config.preallocate))
        leaderEpochCache.foreach(_.clearAndFlush())
        producerStateManager.truncateFullyAndStartAt(newOffset)

        completeTruncation(
          startOffset = newOffset,
          endOffset = newOffset
        )
      }
    }
  }

  private def completeTruncation(
    startOffset: Long,
    endOffset: Long
  ): Unit = {
    logStartOffset = startOffset
    nextOffsetMetadata = LogOffsetMetadata(endOffset, activeSegment.baseOffset, activeSegment.size)
    recoveryPoint = math.min(recoveryPoint, endOffset)
    rebuildProducerState(endOffset, producerStateManager)
    updateHighWatermark(math.min(highWatermark, endOffset))
  }

  /**
   * The time this log is last known to have been fully flushed to disk
   */
  def lastFlushTime: Long = lastFlushedTime.get

  /**
   * The active segment that is currently taking appends
   */
  def activeSegment = segments.lastSegment.get

  /**
   * All the log segments in this log ordered from oldest to newest
   */
  def logSegments: Iterable[LogSegment] = segments.values

  /**
   * Get all segments beginning with the segment that includes "from" and ending with the segment
   * that includes up to "to-1" or the end of the log (if to > logEndOffset).
   */
  def logSegments(from: Long, to: Long): Iterable[LogSegment] = lock synchronized {
    segments.values(from, to)
  }

  def nonActiveLogSegmentsFrom(from: Long): Iterable[LogSegment] = lock synchronized {
    segments.nonActiveLogSegmentsFrom(from)
  }

  override def toString: String = {
    val logString = new StringBuilder
    logString.append(s"Log(dir=$dir")
    logString.append(s", topic=${topicPartition.topic}")
    logString.append(s", partition=${topicPartition.partition}")
    logString.append(s", highWatermark=$highWatermark")
    logString.append(s", lastStableOffset=$lastStableOffset")
    logString.append(s", logStartOffset=$logStartOffset")
    logString.append(s", logEndOffset=$logEndOffset")
    logString.append(")")
    logString.toString
  }

  /**
   * This method deletes the given log segments by doing the following for each of them:
   * <ol>
   *   <li>It removes the segment from the segment map so that it will no longer be used for reads.
   *   <li>It renames the index and log files by appending .deleted to the respective file name
   *   <li>It can either schedule an asynchronous delete operation to occur in the future or perform the deletion synchronously
   * </ol>
   * Asynchronous deletion allows reads to happen concurrently without synchronization and without the possibility of
   * physically deleting a file while it is being read.
   *
   * This method does not need to convert IOException to KafkaStorageException because it is either called before all logs are loaded
   * or the immediate caller will catch and handle IOException
   *
   * @param segments The log segments to schedule for deletion
   * @param asyncDelete Whether the segment files should be deleted asynchronously
   */
  private def removeAndDeleteSegments(segments: Iterable[LogSegment],
                                      asyncDelete: Boolean,
                                      reason: SegmentDeletionReason): Unit = {
    if (segments.nonEmpty) {
      lock synchronized {
        // As most callers hold an iterator into the `segments` collection and `removeAndDeleteSegment` mutates it by
        // removing the deleted segment, we should force materialization of the iterator here, so that results of the
        // iteration remain valid and deterministic.
        val toDelete = segments.toList
        reason.logReason(this, toDelete)
        toDelete.foreach { segment =>
          this.segments.remove(segment.baseOffset)
        }
        deleteSegmentFiles(toDelete, asyncDelete)
      }
    }
  }

  private def deleteSegmentFiles(segments: Iterable[LogSegment], asyncDelete: Boolean, deleteProducerStateSnapshots: Boolean = true): Unit = {
    Log.deleteSegmentFiles(segments, asyncDelete, deleteProducerStateSnapshots, dir, topicPartition,
      config, scheduler, logDirFailureChannel, producerStateManager, this.logIdent)
  }

  private[log] def replaceSegments(newSegments: Seq[LogSegment], oldSegments: Seq[LogSegment], isRecoveredSwapFile: Boolean = false): Unit = {
    lock synchronized {
      checkIfMemoryMappedBufferClosed()
      Log.replaceSegments(segments, newSegments, oldSegments, isRecoveredSwapFile, dir, topicPartition,
        config, scheduler, logDirFailureChannel, producerStateManager, this.logIdent)
    }
  }

  /**
    * This function does not acquire Log.lock. The caller has to make sure log segments don't get deleted during
    * this call, and also protects against calling this function on the same segment in parallel.
    *
    * Currently, it is used by LogCleaner threads on log compact non-active segments only with LogCleanerManager's lock
    * to ensure no other logcleaner threads and retention thread can work on the same segment.
    */
  private[log] def getFirstBatchTimestampForSegments(segments: Iterable[LogSegment]): Iterable[Long] = {
    segments.map {
      segment =>
        segment.getFirstBatchTimestamp()
    }
  }

  /**
   * remove deleted log metrics
   */
  private[log] def removeLogMetrics(): Unit = {
    removeMetric(LogMetricNames.NumLogSegments, tags)
    removeMetric(LogMetricNames.LogStartOffset, tags)
    removeMetric(LogMetricNames.LogEndOffset, tags)
    removeMetric(LogMetricNames.Size, tags)
  }

  /**
   * Add the given segment to the segments in this log. If this segment replaces an existing segment, delete it.
   * @param segment The segment to add
   */
  @threadsafe
  private[log] def addSegment(segment: LogSegment): LogSegment = this.segments.add(segment)

  private def maybeHandleIOException[T](msg: => String)(fun: => T): T = {
    Log.maybeHandleIOException(logDirFailureChannel, parentDir, msg) {
      fun
    }
  }

  private[log] def splitOverflowedSegment(segment: LogSegment): List[LogSegment] = lock synchronized {
    Log.splitOverflowedSegment(segment, segments, dir, topicPartition, config, scheduler, logDirFailureChannel, producerStateManager, this.logIdent)
  }

}

/**
 * Helper functions for logs
 */
object Log extends Logging {
  /** a log file */
  val LogFileSuffix = ".log"

  /** an index file */
  val IndexFileSuffix = ".index"

  /** a time index file */
  val TimeIndexFileSuffix = ".timeindex"

  val ProducerSnapshotFileSuffix = ".snapshot"

  /** an (aborted) txn index */
  val TxnIndexFileSuffix = ".txnindex"

  /** a file that is scheduled to be deleted */
  val DeletedFileSuffix = ".deleted"

  /** A temporary file that is being used for log cleaning */
  val CleanedFileSuffix = ".cleaned"

  /** A temporary file used when swapping files into the log */
  val SwapFileSuffix = ".swap"

  /** Clean shutdown file that indicates the broker was cleanly shutdown in 0.8 and higher.
   * This is used to avoid unnecessary recovery after a clean shutdown. In theory this could be
   * avoided by passing in the recovery point, however finding the correct position to do this
   * requires accessing the offset index which may not be safe in an unclean shutdown.
   * For more information see the discussion in PR#2104
   */
  val CleanShutdownFile = ".kafka_cleanshutdown"

  /** a directory that is scheduled to be deleted */
  val DeleteDirSuffix = "-delete"

  /** a directory that is used for future partition */
  val FutureDirSuffix = "-future"

  private[log] val DeleteDirPattern = Pattern.compile(s"^(\\S+)-(\\S+)\\.(\\S+)$DeleteDirSuffix")
  private[log] val FutureDirPattern = Pattern.compile(s"^(\\S+)-(\\S+)\\.(\\S+)$FutureDirSuffix")

  val UnknownOffset = -1L

  def apply(dir: File,
            config: LogConfig,
            logStartOffset: Long,
            recoveryPoint: Long,
            scheduler: Scheduler,
            brokerTopicStats: BrokerTopicStats,
            time: Time = Time.SYSTEM,
            maxProducerIdExpirationMs: Int,
            producerIdExpirationCheckIntervalMs: Int,
            logDirFailureChannel: LogDirFailureChannel,
            lastShutdownClean: Boolean = true,
            topicId: Option[Uuid],
            keepPartitionMetadataFile: Boolean): Log = {
    // create the log directory if it doesn't exist
    Files.createDirectories(dir.toPath)
    val topicPartition = Log.parseTopicPartitionName(dir)
    val segments = new LogSegments(topicPartition)
    val leaderEpochCache = Log.maybeCreateLeaderEpochCache(
      dir,
      topicPartition,
      logDirFailureChannel,
      config.messageFormatVersion.recordVersion,
      s"[Log partition=$topicPartition, dir=${dir.getParent}] ")
    val producerStateManager = new ProducerStateManager(topicPartition, dir, maxProducerIdExpirationMs, time)
    val offsets = LogLoader.load(LoadLogParams(
      dir,
      topicPartition,
      config,
      scheduler,
      time,
      logDirFailureChannel,
      lastShutdownClean,
      segments,
      logStartOffset,
      recoveryPoint,
      maxProducerIdExpirationMs,
      leaderEpochCache,
      producerStateManager))
    new Log(dir, config, segments, offsets.logStartOffset, offsets.recoveryPoint, offsets.nextOffsetMetadata, scheduler,
      brokerTopicStats, time, producerIdExpirationCheckIntervalMs, topicPartition, leaderEpochCache,
      producerStateManager, logDirFailureChannel, topicId, keepPartitionMetadataFile)
  }

  /**
   * Make log segment file name from offset bytes. All this does is pad out the offset number with zeros
   * so that ls sorts the files numerically.
   *
   * @param offset The offset to use in the file name
   * @return The filename
   */
  def filenamePrefixFromOffset(offset: Long): String = {
    val nf = NumberFormat.getInstance()
    nf.setMinimumIntegerDigits(20)
    nf.setMaximumFractionDigits(0)
    nf.setGroupingUsed(false)
    nf.format(offset)
  }

  /**
   * Construct a log file name in the given dir with the given base offset and the given suffix
   *
   * @param dir The directory in which the log will reside
   * @param offset The base offset of the log file
   * @param suffix The suffix to be appended to the file name (e.g. "", ".deleted", ".cleaned", ".swap", etc.)
   */
  def logFile(dir: File, offset: Long, suffix: String = ""): File =
    new File(dir, filenamePrefixFromOffset(offset) + LogFileSuffix + suffix)

  /**
   * Return a directory name to rename the log directory to for async deletion.
   * The name will be in the following format: "topic-partitionId.uniqueId-delete".
   * If the topic name is too long, it will be truncated to prevent the total name
   * from exceeding 255 characters.
   */
  def logDeleteDirName(topicPartition: TopicPartition): String = {
    val uniqueId = java.util.UUID.randomUUID.toString.replaceAll("-", "")
    val suffix = s"-${topicPartition.partition()}.${uniqueId}${DeleteDirSuffix}"
    val prefixLength = Math.min(topicPartition.topic().size, 255 - suffix.size)
    s"${topicPartition.topic().substring(0, prefixLength)}${suffix}"
  }

  /**
   * Return a future directory name for the given topic partition. The name will be in the following
   * format: topic-partition.uniqueId-future where topic, partition and uniqueId are variables.
   */
  def logFutureDirName(topicPartition: TopicPartition): String = {
    logDirNameWithSuffix(topicPartition, FutureDirSuffix)
  }

  private def logDirNameWithSuffix(topicPartition: TopicPartition, suffix: String): String = {
    val uniqueId = java.util.UUID.randomUUID.toString.replaceAll("-", "")
    s"${logDirName(topicPartition)}.$uniqueId$suffix"
  }

  /**
   * Return a directory name for the given topic partition. The name will be in the following
   * format: topic-partition where topic, partition are variables.
   */
  def logDirName(topicPartition: TopicPartition): String = {
    s"${topicPartition.topic}-${topicPartition.partition}"
  }

  /**
   * Construct an index file name in the given dir using the given base offset and the given suffix
   *
   * @param dir The directory in which the log will reside
   * @param offset The base offset of the log file
   * @param suffix The suffix to be appended to the file name ("", ".deleted", ".cleaned", ".swap", etc.)
   */
  def offsetIndexFile(dir: File, offset: Long, suffix: String = ""): File =
    new File(dir, filenamePrefixFromOffset(offset) + IndexFileSuffix + suffix)

  /**
   * Construct a time index file name in the given dir using the given base offset and the given suffix
   *
   * @param dir The directory in which the log will reside
   * @param offset The base offset of the log file
   * @param suffix The suffix to be appended to the file name ("", ".deleted", ".cleaned", ".swap", etc.)
   */
  def timeIndexFile(dir: File, offset: Long, suffix: String = ""): File =
    new File(dir, filenamePrefixFromOffset(offset) + TimeIndexFileSuffix + suffix)

  def deleteFileIfExists(file: File, suffix: String = ""): Unit =
    Files.deleteIfExists(new File(file.getPath + suffix).toPath)

  /**
   * Construct a producer id snapshot file using the given offset.
   *
   * @param dir The directory in which the log will reside
   * @param offset The last offset (exclusive) included in the snapshot
   */
  def producerSnapshotFile(dir: File, offset: Long): File =
    new File(dir, filenamePrefixFromOffset(offset) + ProducerSnapshotFileSuffix)

  /**
   * Construct a transaction index file name in the given dir using the given base offset and the given suffix
   *
   * @param dir The directory in which the log will reside
   * @param offset The base offset of the log file
   * @param suffix The suffix to be appended to the file name ("", ".deleted", ".cleaned", ".swap", etc.)
   */
  def transactionIndexFile(dir: File, offset: Long, suffix: String = ""): File =
    new File(dir, filenamePrefixFromOffset(offset) + TxnIndexFileSuffix + suffix)

  def offsetFromFileName(filename: String): Long = {
    filename.substring(0, filename.indexOf('.')).toLong
  }

  def offsetFromFile(file: File): Long = {
    offsetFromFileName(file.getName)
  }

  /**
   * Calculate a log's size (in bytes) based on its log segments
   *
   * @param segments The log segments to calculate the size of
   * @return Sum of the log segments' sizes (in bytes)
   */
  def sizeInBytes(segments: Iterable[LogSegment]): Long =
    segments.map(_.size.toLong).sum

  /**
   * Parse the topic and partition out of the directory name of a log
   */
  def parseTopicPartitionName(dir: File): TopicPartition = {
    if (dir == null)
      throw new KafkaException("dir should not be null")

    def exception(dir: File): KafkaException = {
      new KafkaException(s"Found directory ${dir.getCanonicalPath}, '${dir.getName}' is not in the form of " +
        "topic-partition or topic-partition.uniqueId-delete (if marked for deletion).\n" +
        "Kafka's log directories (and children) should only contain Kafka topic data.")
    }

    val dirName = dir.getName
    if (dirName == null || dirName.isEmpty || !dirName.contains('-'))
      throw exception(dir)
    if (dirName.endsWith(DeleteDirSuffix) && !DeleteDirPattern.matcher(dirName).matches ||
        dirName.endsWith(FutureDirSuffix) && !FutureDirPattern.matcher(dirName).matches)
      throw exception(dir)

    val name: String =
      if (dirName.endsWith(DeleteDirSuffix) || dirName.endsWith(FutureDirSuffix)) dirName.substring(0, dirName.lastIndexOf('.'))
      else dirName

    val index = name.lastIndexOf('-')
    val topic = name.substring(0, index)
    val partitionString = name.substring(index + 1)
    if (topic.isEmpty || partitionString.isEmpty)
      throw exception(dir)

    val partition =
      try partitionString.toInt
      catch { case _: NumberFormatException => throw exception(dir) }

    new TopicPartition(topic, partition)
  }

  private[log] def isIndexFile(file: File): Boolean = {
    val filename = file.getName
    filename.endsWith(IndexFileSuffix) || filename.endsWith(TimeIndexFileSuffix) || filename.endsWith(TxnIndexFileSuffix)
  }

  private[log] def isLogFile(file: File): Boolean =
    file.getPath.endsWith(LogFileSuffix)

  private def loadProducersFromRecords(producerStateManager: ProducerStateManager, records: Records): Unit = {
    val loadedProducers = mutable.Map.empty[Long, ProducerAppendInfo]
    val completedTxns = ListBuffer.empty[CompletedTxn]
    records.batches.forEach { batch =>
      if (batch.hasProducerId) {
        val maybeCompletedTxn = updateProducers(
          producerStateManager,
          batch,
          loadedProducers,
          firstOffsetMetadata = None,
          origin = AppendOrigin.Replication)
        maybeCompletedTxn.foreach(completedTxns += _)
      }
    }
    loadedProducers.values.foreach(producerStateManager.update)
    completedTxns.foreach(producerStateManager.completeTxn)
  }

  private def updateProducers(producerStateManager: ProducerStateManager,
                              batch: RecordBatch,
                              producers: mutable.Map[Long, ProducerAppendInfo],
                              firstOffsetMetadata: Option[LogOffsetMetadata],
                              origin: AppendOrigin): Option[CompletedTxn] = {
    val producerId = batch.producerId
    val appendInfo = producers.getOrElseUpdate(producerId, producerStateManager.prepareUpdate(producerId, origin))
    appendInfo.append(batch, firstOffsetMetadata)
  }

  /**
   * If the recordVersion is >= RecordVersion.V2, then create and return a LeaderEpochFileCache.
   * Otherwise, the message format is considered incompatible and the existing LeaderEpoch file
   * is deleted.
   *
   * @param dir The directory in which the log will reside
   * @param topicPartition The topic partition
   * @param logDirFailureChannel The LogDirFailureChannel to asynchronously handle log dir failure
   * @param recordVersion The record version
   * @param logPrefix The logging prefix
   * @return The new LeaderEpochFileCache instance (if created), none otherwise
   */
  def maybeCreateLeaderEpochCache(dir: File,
                                  topicPartition: TopicPartition,
                                  logDirFailureChannel: LogDirFailureChannel,
                                  recordVersion: RecordVersion,
                                  logPrefix: String): Option[LeaderEpochFileCache] = {
    val leaderEpochFile = LeaderEpochCheckpointFile.newFile(dir)

    def newLeaderEpochFileCache(): LeaderEpochFileCache = {
      val checkpointFile = new LeaderEpochCheckpointFile(leaderEpochFile, logDirFailureChannel)
      new LeaderEpochFileCache(topicPartition, checkpointFile)
    }

    if (recordVersion.precedes(RecordVersion.V2)) {
      val currentCache = if (leaderEpochFile.exists())
        Some(newLeaderEpochFileCache())
      else
        None

      if (currentCache.exists(_.nonEmpty))
        warn(s"${logPrefix}Deleting non-empty leader epoch cache due to incompatible message format $recordVersion")

      Files.deleteIfExists(leaderEpochFile.toPath)
      None
    } else {
      Some(newLeaderEpochFileCache())
    }
  }

  /**
   * Swap one or more new segment in place and delete one or more existing segments in a crash-safe
   * manner. The old segments will be asynchronously deleted.
   *
   * This method does not need to convert IOException to KafkaStorageException because it is either
   * called before all logs are loaded or the caller will catch and handle IOException
   *
   * The sequence of operations is:
   *
   * - Cleaner creates one or more new segments with suffix .cleaned and invokes replaceSegments() on
   *   the Log instance. If broker crashes at this point, the clean-and-swap operation is aborted and
   *   the .cleaned files are deleted on recovery in LogLoader.
   * - New segments are renamed .swap. If the broker crashes before all segments were renamed to .swap, the
   *   clean-and-swap operation is aborted - .cleaned as well as .swap files are deleted on recovery in
   *   in LogLoader. We detect this situation by maintaining a specific order in which files are renamed
   *   from .cleaned to .swap. Basically, files are renamed in descending order of offsets. On recovery,
   *   all .swap files whose offset is greater than the minimum-offset .clean file are deleted.
   * - If the broker crashes after all new segments were renamed to .swap, the operation is completed,
   *   the swap operation is resumed on recovery as described in the next step.
   * - Old segment files are renamed to .deleted and asynchronous delete is scheduled. If the broker
   *   crashes, any .deleted files left behind are deleted on recovery in LogLoader.
   *   replaceSegments() is then invoked to complete the swap with newSegment recreated from the
   *   .swap file and oldSegments containing segments which were not renamed before the crash.
   * - Swap segment(s) are renamed to replace the existing segments, completing this operation.
   *   If the broker crashes, any .deleted files which may be left behind are deleted
   *   on recovery in LogLoader.
   *
   * @param existingSegments The existing segments of the log
   * @param newSegments The new log segment to add to the log
   * @param oldSegments The old log segments to delete from the log
   * @param isRecoveredSwapFile true if the new segment was created from a swap file during recovery after a crash
   * @param dir The directory in which the log will reside
   * @param topicPartition The topic
   * @param config The log configuration settings
   * @param scheduler The thread pool scheduler used for background actions
   * @param logDirFailureChannel The LogDirFailureChannel to asynchronously handle log dir failure
   * @param producerStateManager The ProducerStateManager instance (if any) containing state associated
   *                             with the existingSegments
   * @param logPrefix The logging prefix
   */
    private[log] def replaceSegments(existingSegments: LogSegments,
                                     newSegments: Seq[LogSegment],
                                     oldSegments: Seq[LogSegment],
                                     isRecoveredSwapFile: Boolean = false,
                                     dir: File,
                                     topicPartition: TopicPartition,
                                     config: LogConfig,
                                     scheduler: Scheduler,
                                     logDirFailureChannel: LogDirFailureChannel,
                                     producerStateManager: ProducerStateManager,
                                     logPrefix: String): Unit = {
      val sortedNewSegments = newSegments.sortBy(_.baseOffset)
      // Some old segments may have been removed from index and scheduled for async deletion after the caller reads segments
      // but before this method is executed. We want to filter out those segments to avoid calling asyncDeleteSegment()
      // multiple times for the same segment.
      val sortedOldSegments = oldSegments.filter(seg => existingSegments.contains(seg.baseOffset)).sortBy(_.baseOffset)

      // need to do this in two phases to be crash safe AND do the delete asynchronously
      // if we crash in the middle of this we complete the swap in loadSegments()
      if (!isRecoveredSwapFile)
        sortedNewSegments.reverse.foreach(_.changeFileSuffixes(Log.CleanedFileSuffix, Log.SwapFileSuffix))
      sortedNewSegments.reverse.foreach(existingSegments.add(_))
      val newSegmentBaseOffsets = sortedNewSegments.map(_.baseOffset).toSet

      // delete the old files
      sortedOldSegments.foreach { seg =>
        // remove the index entry
        if (seg.baseOffset != sortedNewSegments.head.baseOffset)
          existingSegments.remove(seg.baseOffset)
        // delete segment files, but do not delete producer state for segment objects which are being replaced.
        deleteSegmentFiles(
          List(seg),
          asyncDelete = true,
          deleteProducerStateSnapshots = !newSegmentBaseOffsets.contains(seg.baseOffset),
          dir,
          topicPartition,
          config,
          scheduler,
          logDirFailureChannel,
          producerStateManager,
          logPrefix)
      }
      // okay we are safe now, remove the swap suffix
      sortedNewSegments.foreach(_.changeFileSuffixes(Log.SwapFileSuffix, ""))
      Utils.flushDir(dir.toPath)
  }

  /**
   * Perform physical deletion of the index, log and producer snapshot files for the given segment.
   * Prior to the deletion, the index and log files are renamed by appending .deleted to the
   * respective file name. Allows these files to be optionally deleted asynchronously.
   *
   * This method assumes that the file exists. It does not need to convert IOException
   * (thrown from changeFileSuffixes) to KafkaStorageException because it is either called before
   * all logs are loaded or the caller will catch and handle IOException.
   *
   * @param segmentsToDelete The segments to be deleted
   * @param asyncDelete If true, the deletion of the segments is done asynchronously
   * @param deleteProducerStateSnapshots If true, the producer state snapshot associated with a
   *                                     segment will be deleted after the segment is deleted
   * @param dir The directory in which the log will reside
   * @param topicPartition The topic
   * @param config The log configuration settings
   * @param scheduler The thread pool scheduler used for background actions
   * @param logDirFailureChannel The LogDirFailureChannel to asynchronously handle log dir failure
   * @param producerStateManager The ProducerStateManager instance (if any) containing state associated
   *                             with the existingSegments
   * @param logPrefix The logging prefix
   * @throws IOException if the file can't be renamed and still exists
   */
  private[log] def deleteSegmentFiles(segmentsToDelete: Iterable[LogSegment],
                                      asyncDelete: Boolean,
                                      deleteProducerStateSnapshots: Boolean = true,
                                      dir: File,
                                      topicPartition: TopicPartition,
                                      config: LogConfig,
                                      scheduler: Scheduler,
                                      logDirFailureChannel: LogDirFailureChannel,
                                      producerStateManager: ProducerStateManager,
                                      logPrefix: String): Unit = {
    segmentsToDelete.foreach(_.changeFileSuffixes("", Log.DeletedFileSuffix))

    def deleteSegments(): Unit = {
      info(s"${logPrefix}Deleting segment files ${segmentsToDelete.mkString(",")}")
      val parentDir = dir.getParent
      maybeHandleIOException(logDirFailureChannel, parentDir, s"Error while deleting segments for $topicPartition in dir $parentDir") {
        segmentsToDelete.foreach { segment =>
          segment.deleteIfExists()
          if (deleteProducerStateSnapshots)
            producerStateManager.removeAndDeleteSnapshot(segment.baseOffset)
        }
      }
    }

    if (asyncDelete)
      scheduler.schedule("delete-file", () => deleteSegments(), delay = config.fileDeleteDelayMs)
    else
      deleteSegments()
  }

  /**
   * Invokes the provided function and handles any IOException raised by the function by marking the
   * provided directory offline.
   *
   * @param logDirFailureChannel Used to asynchronously handle log directory failure.
   * @param logDir The log directory to be marked offline during an IOException.
   * @param errorMsg The error message to be used when marking the log directory offline.
   * @param fun The function to be executed.
   * @return The value returned by the function after a successful invocation
   */
  private def maybeHandleIOException[T](logDirFailureChannel: LogDirFailureChannel,
                                        logDir: String,
                                        errorMsg: => String)(fun: => T): T = {
    if (logDirFailureChannel.hasOfflineLogDir(logDir)) {
      throw new KafkaStorageException(s"The log dir $logDir is already offline due to a previous IO exception.")
    }
    try {
      fun
    } catch {
      case e: IOException =>
        logDirFailureChannel.maybeAddOfflineLogDir(logDir, errorMsg, e)
        throw new KafkaStorageException(errorMsg, e)
    }
  }

  /**
   * Rebuilds producer state until the provided lastOffset. This function may be called from the
   * recovery code path, and thus must be free of all side-effects, i.e. it must not update any
   * log-specific state.
   *
   * @param producerStateManager The ProducerStateManager instance to be rebuilt.
   * @param segments The segments of the log whose producer state is being rebuilt
   * @param logStartOffset The log start offset
   * @param lastOffset The last offset upto which the producer state needs to be rebuilt
   * @param recordVersion The record version
   * @param time The time instance used for checking the clock
   * @param reloadFromCleanShutdown True if the producer state is being built after a clean shutdown,
   *                                false otherwise.
   * @param logPrefix The logging prefix
   */
  private[log] def rebuildProducerState(producerStateManager: ProducerStateManager,
                                        segments: LogSegments,
                                        logStartOffset: Long,
                                        lastOffset: Long,
                                        recordVersion: RecordVersion,
                                        time: Time,
                                        reloadFromCleanShutdown: Boolean,
                                        logPrefix: String): Unit = {
    val allSegments = segments.values
    val offsetsToSnapshot =
      if (allSegments.nonEmpty) {
        val nextLatestSegmentBaseOffset = segments.lowerSegment(allSegments.last.baseOffset).map(_.baseOffset)
        Seq(nextLatestSegmentBaseOffset, Some(allSegments.last.baseOffset), Some(lastOffset))
      } else {
        Seq(Some(lastOffset))
      }
    info(s"${logPrefix}Loading producer state till offset $lastOffset with message format version ${recordVersion.value}")

    // We want to avoid unnecessary scanning of the log to build the producer state when the broker is being
    // upgraded. The basic idea is to use the absence of producer snapshot files to detect the upgrade case,
    // but we have to be careful not to assume too much in the presence of broker failures. The two most common
    // upgrade cases in which we expect to find no snapshots are the following:
    //
    // 1. The broker has been upgraded, but the topic is still on the old message format.
    // 2. The broker has been upgraded, the topic is on the new message format, and we had a clean shutdown.
    //
    // If we hit either of these cases, we skip producer state loading and write a new snapshot at the log end
    // offset (see below). The next time the log is reloaded, we will load producer state using this snapshot
    // (or later snapshots). Otherwise, if there is no snapshot file, then we have to rebuild producer state
    // from the first segment.
    if (recordVersion.value < RecordBatch.MAGIC_VALUE_V2 ||
      (producerStateManager.latestSnapshotOffset.isEmpty && reloadFromCleanShutdown)) {
      // To avoid an expensive scan through all of the segments, we take empty snapshots from the start of the
      // last two segments and the last offset. This should avoid the full scan in the case that the log needs
      // truncation.
      offsetsToSnapshot.flatten.foreach { offset =>
        producerStateManager.updateMapEndOffset(offset)
        producerStateManager.takeSnapshot()
      }
    } else {
      info(s"${logPrefix}Reloading from producer snapshot and rebuilding producer state from offset $lastOffset")
      val isEmptyBeforeTruncation = producerStateManager.isEmpty && producerStateManager.mapEndOffset >= lastOffset
      val producerStateLoadStart = time.milliseconds()
      producerStateManager.truncateAndReload(logStartOffset, lastOffset, time.milliseconds())
      val segmentRecoveryStart = time.milliseconds()

      // Only do the potentially expensive reloading if the last snapshot offset is lower than the log end
      // offset (which would be the case on first startup) and there were active producers prior to truncation
      // (which could be the case if truncating after initial loading). If there weren't, then truncating
      // shouldn't change that fact (although it could cause a producerId to expire earlier than expected),
      // and we can skip the loading. This is an optimization for users which are not yet using
      // idempotent/transactional features yet.
      if (lastOffset > producerStateManager.mapEndOffset && !isEmptyBeforeTruncation) {
        val segmentOfLastOffset = segments.floorSegment(lastOffset)

        segments.values(producerStateManager.mapEndOffset, lastOffset).foreach { segment =>
          val startOffset = Utils.max(segment.baseOffset, producerStateManager.mapEndOffset, logStartOffset)
          producerStateManager.updateMapEndOffset(startOffset)

          if (offsetsToSnapshot.contains(Some(segment.baseOffset)))
            producerStateManager.takeSnapshot()

          val maxPosition = if (segmentOfLastOffset.contains(segment)) {
            Option(segment.translateOffset(lastOffset))
              .map(_.position)
              .getOrElse(segment.size)
          } else {
            segment.size
          }

          val fetchDataInfo = segment.read(startOffset,
            maxSize = Int.MaxValue,
            maxPosition = maxPosition)
          if (fetchDataInfo != null)
            loadProducersFromRecords(producerStateManager, fetchDataInfo.records)
        }
      }
      producerStateManager.updateMapEndOffset(lastOffset)
      producerStateManager.takeSnapshot()
      info(s"${logPrefix}Producer state recovery took ${segmentRecoveryStart - producerStateLoadStart}ms for snapshot load " +
        s"and ${time.milliseconds() - segmentRecoveryStart}ms for segment recovery from offset $lastOffset")
    }
  }

  /**
   * Split a segment into one or more segments such that there is no offset overflow in any of them. The
   * resulting segments will contain the exact same messages that are present in the input segment. On successful
   * completion of this method, the input segment will be deleted and will be replaced by the resulting new segments.
   * See replaceSegments for recovery logic, in case the broker dies in the middle of this operation.
   *
   * Note that this method assumes we have already determined that the segment passed in contains records that cause
   * offset overflow.
   *
   * The split logic overloads the use of .clean files that LogCleaner typically uses to make the process of replacing
   * the input segment with multiple new segments atomic and recoverable in the event of a crash. See replaceSegments
   * and completeSwapOperations for the implementation to make this operation recoverable on crashes.</p>
   *
   * @param segment Segment to split
   * @param existingSegments The existing segments of the log
   * @param dir The directory in which the log will reside
   * @param topicPartition The topic
   * @param config The log configuration settings
   * @param scheduler The thread pool scheduler used for background actions
   * @param logDirFailureChannel The LogDirFailureChannel to asynchronously handle log dir failure
   * @param producerStateManager The ProducerStateManager instance (if any) containing state associated
   *                             with the existingSegments
   * @param logPrefix The logging prefix
   * @return List of new segments that replace the input segment
   */
  private[log] def splitOverflowedSegment(segment: LogSegment,
                                          existingSegments: LogSegments,
                                          dir: File,
                                          topicPartition: TopicPartition,
                                          config: LogConfig,
                                          scheduler: Scheduler,
                                          logDirFailureChannel: LogDirFailureChannel,
                                          producerStateManager: ProducerStateManager,
                                          logPrefix: String): List[LogSegment] = {
    require(Log.isLogFile(segment.log.file), s"Cannot split file ${segment.log.file.getAbsoluteFile}")
    require(segment.hasOverflow, "Split operation is only permitted for segments with overflow")

    info(s"${logPrefix}Splitting overflowed segment $segment")

    val newSegments = ListBuffer[LogSegment]()
    try {
      var position = 0
      val sourceRecords = segment.log

      while (position < sourceRecords.sizeInBytes) {
        val firstBatch = sourceRecords.batchesFrom(position).asScala.head
        val newSegment = LogCleaner.createNewCleanedSegment(dir, config, firstBatch.baseOffset)
        newSegments += newSegment

        val bytesAppended = newSegment.appendFromFile(sourceRecords, position)
        if (bytesAppended == 0)
          throw new IllegalStateException(s"Failed to append records from position $position in $segment")

        position += bytesAppended
      }

      // prepare new segments
      var totalSizeOfNewSegments = 0
      newSegments.foreach { splitSegment =>
        splitSegment.onBecomeInactiveSegment()
        splitSegment.flush()
        splitSegment.lastModified = segment.lastModified
        totalSizeOfNewSegments += splitSegment.log.sizeInBytes
      }
      // size of all the new segments combined must equal size of the original segment
      if (totalSizeOfNewSegments != segment.log.sizeInBytes)
        throw new IllegalStateException("Inconsistent segment sizes after split" +
          s" before: ${segment.log.sizeInBytes} after: $totalSizeOfNewSegments")

      // replace old segment with new ones
      info(s"${logPrefix}Replacing overflowed segment $segment with split segments $newSegments")
      replaceSegments(existingSegments, newSegments.toList, List(segment), isRecoveredSwapFile = false,
        dir, topicPartition, config, scheduler, logDirFailureChannel, producerStateManager, logPrefix)
      newSegments.toList
    } catch {
      case e: Exception =>
        newSegments.foreach { splitSegment =>
          splitSegment.close()
          splitSegment.deleteIfExists()
        }
        throw e
    }
  }
}

object LogMetricNames {
  val NumLogSegments: String = "NumLogSegments"
  val LogStartOffset: String = "LogStartOffset"
  val LogEndOffset: String = "LogEndOffset"
  val Size: String = "Size"

  def allMetricNames: List[String] = {
    List(NumLogSegments, LogStartOffset, LogEndOffset, Size)
  }
}

sealed trait SegmentDeletionReason {
  def logReason(log: Log, toDelete: List[LogSegment]): Unit
}

case object RetentionMsBreach extends SegmentDeletionReason {
  override def logReason(log: Log, toDelete: List[LogSegment]): Unit = {
    val retentionMs = log.config.retentionMs
    toDelete.foreach { segment =>
      segment.largestRecordTimestamp match {
        case Some(_) =>
          log.info(s"Deleting segment $segment due to retention time ${retentionMs}ms breach based on the largest " +
            s"record timestamp in the segment")
        case None =>
          log.info(s"Deleting segment $segment due to retention time ${retentionMs}ms breach based on the " +
            s"last modified time of the segment")
      }
    }
  }
}

case object RetentionSizeBreach extends SegmentDeletionReason {
  override def logReason(log: Log, toDelete: List[LogSegment]): Unit = {
    var size = log.size
    toDelete.foreach { segment =>
      size -= segment.size
      log.info(s"Deleting segment $segment due to retention size ${log.config.retentionSize} breach. Log size " +
        s"after deletion will be $size.")
    }
  }
}

case object StartOffsetBreach extends SegmentDeletionReason {
  override def logReason(log: Log, toDelete: List[LogSegment]): Unit = {
    log.info(s"Deleting segments due to log start offset ${log.logStartOffset} breach: ${toDelete.mkString(",")}")
  }
}

case object LogTruncation extends SegmentDeletionReason {
  override def logReason(log: Log, toDelete: List[LogSegment]): Unit = {
    log.info(s"Deleting segments as part of log truncation: ${toDelete.mkString(",")}")
  }
}

case object LogRoll extends SegmentDeletionReason {
  override def logReason(log: Log, toDelete: List[LogSegment]): Unit = {
    log.info(s"Deleting segments as part of log roll: ${toDelete.mkString(",")}")
  }
}

case object LogDeletion extends SegmentDeletionReason {
  override def logReason(log: Log, toDelete: List[LogSegment]): Unit = {
    log.info(s"Deleting segments as the log has been deleted: ${toDelete.mkString(",")}")
  }
}<|MERGE_RESOLUTION|>--- conflicted
+++ resolved
@@ -324,28 +324,18 @@
     // write to the partition metadata file.
     // Ensure we do not try to assign a provided topicId that is inconsistent with the ID on file.
     if (partitionMetadataFile.exists()) {
-<<<<<<< HEAD
-        if (!keepPartitionMetadataFile)
+        if (keepPartitionMetadataFile) {
+          val fileTopicId = partitionMetadataFile.read().topicId
+          if (_topicId.isDefined && !_topicId.contains(fileTopicId))
+            throw new InconsistentTopicIdException(s"Tried to assign topic ID $topicId to log for topic partition $topicPartition," +
+              s"but log already contained topic ID $fileTopicId")
+          _topicId = Some(fileTopicId)
+        } else {
           try partitionMetadataFile.delete()
           catch {
             case e: IOException =>
               error(s"Error while trying to delete partition metadata file ${partitionMetadataFile}", e)
           }
-        else {
-=======
-        if (keepPartitionMetadataFile) {
->>>>>>> e4b3a3cd
-          val fileTopicId = partitionMetadataFile.read().topicId
-          if (_topicId.isDefined && !_topicId.contains(fileTopicId))
-            throw new InconsistentTopicIdException(s"Tried to assign topic ID $topicId to log for topic partition $topicPartition," +
-              s"but log already contained topic ID $fileTopicId")
-<<<<<<< HEAD
-          _topicId = Some(fileTopicId)
-=======
-          topicId = Some(fileTopicId)
-        } else {
-          partitionMetadataFile.delete()
->>>>>>> e4b3a3cd
         }
     } else if (keepPartitionMetadataFile) {
       _topicId.foreach(partitionMetadataFile.write)
